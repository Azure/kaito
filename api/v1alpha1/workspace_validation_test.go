--- conflicted
+++ resolved
@@ -713,11 +713,11 @@
 		{
 			name: "All fields valid",
 			tuningSpec: &TuningSpec{
-				Input:  &DataSource{Name: "valid-input", Volume: &v1.VolumeSource{}},
-				Output: &DataDestination{Volume: &v1.VolumeSource{}},
-				Preset: &PresetSpec{PresetMeta: PresetMeta{Name: ModelName("test-validation")}},
-				Method: TuningMethodLora,
-				Config: DefaultLoraConfigMap,
+				Input:          &DataSource{Name: "valid-input", Volume: &v1.VolumeSource{}},
+				Output:         &DataDestination{Volume: &v1.VolumeSource{}},
+				Preset:         &PresetSpec{PresetMeta: PresetMeta{Name: ModelName("test-validation")}},
+				Method:         TuningMethodLora,
+				ConfigTemplate: DefaultLoraConfigMap,
 			},
 			wantErr:   false,
 			errFields: nil,
@@ -1057,14 +1057,8 @@
 		{
 			name: "Both fields specified",
 			dataDestination: &DataDestination{
-<<<<<<< HEAD
-				HostPath:        "/data/path",
-				Image:           "data-image:latest",
-				ImagePushSecret: "image-push-secret",
-=======
 				Volume: &v1.VolumeSource{},
 				Image:  "data-image:latest",
->>>>>>> bf4acbaa
 			},
 			wantErr: false,
 		},
