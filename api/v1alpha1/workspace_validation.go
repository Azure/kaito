// Copyright (c) Microsoft Corporation.
// Licensed under the MIT license.

package v1alpha1

import (
	"context"
	"fmt"
	"reflect"
	"regexp"
	"sort"
	"strconv"
	"strings"

	"github.com/azure/kaito/pkg/utils"
	"github.com/azure/kaito/pkg/utils/plugin"

	admissionregistrationv1 "k8s.io/api/admissionregistration/v1"
	"k8s.io/apimachinery/pkg/api/resource"
	metav1 "k8s.io/apimachinery/pkg/apis/meta/v1"
	"k8s.io/klog/v2"
	"knative.dev/pkg/apis"
)

const (
	N_SERIES_PREFIX = "Standard_N"
	D_SERIES_PREFIX = "Standard_D"

	DefaultLoraConfigMapTemplate  = "lora-params-template"
	DefaultQloraConfigMapTemplate = "qlora-params-template"
	MaxAdaptersNumber             = 10
)

func (w *Workspace) SupportedVerbs() []admissionregistrationv1.OperationType {
	return []admissionregistrationv1.OperationType{
		admissionregistrationv1.Create,
		admissionregistrationv1.Update,
	}
}

func (w *Workspace) Validate(ctx context.Context) (errs *apis.FieldError) {
	base := apis.GetBaseline(ctx)
	if base == nil {
		klog.InfoS("Validate creation", "workspace", fmt.Sprintf("%s/%s", w.Namespace, w.Name))
		errs = errs.Also(w.validateCreate().ViaField("spec"))
		if w.Inference != nil {
			// TODO: Add Adapter Spec Validation - Including DataSource Validation for Adapter
			errs = errs.Also(w.Resource.validateCreateWithInference(w.Inference).ViaField("resource"),
				w.Inference.validateCreate().ViaField("inference"))
		}
		if w.Tuning != nil {
			// TODO: Add validate resource based on Tuning Spec
<<<<<<< HEAD
			errs = errs.Also(w.Tuning.validateCreate(ctx, w.Namespace, w.Resource.InstanceType).ViaField("tuning"))
=======
			errs = errs.Also(w.Resource.validateCreateWithTuning(w.Tuning).ViaField("resource"),
				w.Tuning.validateCreate(ctx, w.Namespace).ViaField("tuning"))
>>>>>>> 0cbb06fe
		}
	} else {
		klog.InfoS("Validate update", "workspace", fmt.Sprintf("%s/%s", w.Namespace, w.Name))
		old := base.(*Workspace)
		errs = errs.Also(
			w.validateUpdate(old).ViaField("spec"),
			w.Resource.validateUpdate(&old.Resource).ViaField("resource"),
		)
		if w.Inference != nil {
			errs = errs.Also(w.Inference.validateUpdate(old.Inference).ViaField("inference"))
		}
		if w.Tuning != nil {
			errs = errs.Also(w.Tuning.validateUpdate(old.Tuning).ViaField("tuning"))
		}
	}
	return errs
}

func (w *Workspace) validateCreate() (errs *apis.FieldError) {
	if w.Inference == nil && w.Tuning == nil {
		errs = errs.Also(apis.ErrGeneric("Either Inference or Tuning must be specified, not neither", ""))
	}
	if w.Inference != nil && w.Tuning != nil {
		errs = errs.Also(apis.ErrGeneric("Either Inference or Tuning must be specified, but not both", ""))
	}
	return errs
}

func (w *Workspace) validateUpdate(old *Workspace) (errs *apis.FieldError) {
	if (old.Inference == nil && w.Inference != nil) || (old.Inference != nil && w.Inference == nil) {
		errs = errs.Also(apis.ErrGeneric("Inference field cannot be toggled once set", "inference"))
	}

	if (old.Tuning == nil && w.Tuning != nil) || (old.Tuning != nil && w.Tuning == nil) {
		errs = errs.Also(apis.ErrGeneric("Tuning field cannot be toggled once set", "tuning"))
	}
	return errs
}

<<<<<<< HEAD
func (r *TuningSpec) validateCreate(ctx context.Context, workspaceNamespace, sku string) (errs *apis.FieldError) {
=======
func ValidateDNSSubdomain(name string) bool {
	var dnsSubDomainRegexp = regexp.MustCompile(`^(?i:[a-z0-9]([-a-z0-9]*[a-z0-9])?)$`)
	if len(name) < 1 || len(name) > 253 {
		return false
	}
	return dnsSubDomainRegexp.MatchString(name)
}

func (r *AdapterSpec) validateCreateorUpdate() (errs *apis.FieldError) {
	if r.Source == nil {
		errs = errs.Also(apis.ErrMissingField("Source"))
	} else {
		errs = errs.Also(r.Source.validateCreate().ViaField("Adapters"))

		if r.Source.Name == "" {
			errs = errs.Also(apis.ErrMissingField("Name of Adapter field must be specified"))
		} else if !ValidateDNSSubdomain(r.Source.Name) {
			errs = errs.Also(apis.ErrMissingField("Name of Adapter must be a valid DNS subdomain value"))
		}
		if r.Source.Image == "" {
			errs = errs.Also(apis.ErrMissingField("Image of Adapter field must be specified"))
		}
		if r.Strength == nil {
			var defaultStrength = "1.0"
			r.Strength = &defaultStrength
		}
		strength, err := strconv.ParseFloat(*r.Strength, 64)
		if err != nil {
			errs = errs.Also(apis.ErrGeneric(fmt.Sprintf("Invalid strength value for Adapter '%s': %v", r.Source.Name, err), "adapter"))
		}
		if strength < 0 || strength > 1.0 {
			errs = errs.Also(apis.ErrGeneric(fmt.Sprintf("Strength value for Adapter '%s' must be between 0 and 1", r.Source.Name), "adapter"))
		}

	}
	return errs
}

func (r *TuningSpec) validateCreate(ctx context.Context, workspaceNamespace string) (errs *apis.FieldError) {
>>>>>>> 0cbb06fe
	methodLowerCase := strings.ToLower(string(r.Method))
	if methodLowerCase != string(TuningMethodLora) && methodLowerCase != string(TuningMethodQLora) {
		errs = errs.Also(apis.ErrInvalidValue(r.Method, "Method"))
	}
	if r.Config == "" {
		klog.InfoS("Tuning config not specified. Using default based on method.")
		releaseNamespace, err := utils.GetReleaseNamespace()
		if err != nil {
			errs = errs.Also(apis.ErrGeneric(fmt.Sprintf("Failed to determine release namespace: %v", err), "namespace"))
		}
		defaultConfigMapTemplateName := ""
		if methodLowerCase == string(TuningMethodLora) {
			defaultConfigMapTemplateName = DefaultLoraConfigMapTemplate
		} else if methodLowerCase == string(TuningMethodQLora) {
			defaultConfigMapTemplateName = DefaultQloraConfigMapTemplate
		}
		if err := r.validateConfigMap(ctx, releaseNamespace, methodLowerCase, sku, defaultConfigMapTemplateName); err != nil {
			errs = errs.Also(apis.ErrGeneric(fmt.Sprintf("Failed to evaluate validateConfigMap: %v", err), "Config"))
		}
	} else {
<<<<<<< HEAD
		if err := r.validateConfigMap(ctx, workspaceNamespace, methodLowerCase, sku, r.ConfigTemplate); err != nil {
=======
		if err := r.validateConfigMap(ctx, workspaceNamespace, methodLowerCase, r.Config); err != nil {
>>>>>>> 0cbb06fe
			errs = errs.Also(apis.ErrGeneric(fmt.Sprintf("Failed to evaluate validateConfigMap: %v", err), "Config"))
		}
	}
	if r.Input == nil {
		errs = errs.Also(apis.ErrMissingField("Input"))
	} else {
		errs = errs.Also(r.Input.validateCreate().ViaField("Input"))
	}
	if r.Output == nil {
		errs = errs.Also(apis.ErrMissingField("Output"))
	} else {
		errs = errs.Also(r.Output.validateCreate().ViaField("Output"))
	}
	// Currently require a preset to specified, in future we can consider defining a template
	if r.Preset == nil {
		errs = errs.Also(apis.ErrMissingField("Preset"))
	} else if presetName := string(r.Preset.Name); !isValidPreset(presetName) {
		errs = errs.Also(apis.ErrInvalidValue(fmt.Sprintf("Unsupported tuning preset name %s", presetName), "presetName"))
	}
	return errs
}

func (r *TuningSpec) validateUpdate(old *TuningSpec) (errs *apis.FieldError) {
	if r.Input == nil {
		errs = errs.Also(apis.ErrMissingField("Input"))
	} else {
		errs = errs.Also(r.Input.validateUpdate(old.Input, true).ViaField("Input"))
	}
	if r.Output == nil {
		errs = errs.Also(apis.ErrMissingField("Output"))
	} else {
		errs = errs.Also(r.Output.validateUpdate(old.Output).ViaField("Output"))
	}
	if !reflect.DeepEqual(old.Preset, r.Preset) {
		errs = errs.Also(apis.ErrGeneric("Preset cannot be changed", "Preset"))
	}
	oldMethod, newMethod := strings.ToLower(string(old.Method)), strings.ToLower(string(r.Method))
	if !reflect.DeepEqual(oldMethod, newMethod) {
		errs = errs.Also(apis.ErrGeneric("Method cannot be changed", "Method"))
	}
	// Consider supporting config fields changing
	return errs
}

func (r *DataSource) validateCreate() (errs *apis.FieldError) {
	sourcesSpecified := 0
	if len(r.URLs) > 0 {
		sourcesSpecified++
	}
	if r.Volume != nil {
		errs = errs.Also(apis.ErrInvalidValue("Volume support is not implemented yet", "Volume"))
		sourcesSpecified++
	}
	// Regex checks for a / and a colon followed by a tag
	if r.Image != "" {
		re := regexp.MustCompile(`^(.+/[^:/]+):([^:/]+)$`)
		if !re.MatchString(r.Image) {
			errs = errs.Also(apis.ErrInvalidValue("Invalid image format, require full input image URL", "Image"))
		}
		sourcesSpecified++
	}

	// Ensure exactly one of URLs, Volume, or Image is specified
	if sourcesSpecified != 1 {
		errs = errs.Also(apis.ErrGeneric("Exactly one of URLs, Volume, or Image must be specified", "URLs", "Volume", "Image"))
	}

	return errs
}

func (r *DataSource) validateUpdate(old *DataSource, isTuning bool) (errs *apis.FieldError) {
	if isTuning && !reflect.DeepEqual(old.Name, r.Name) {
		errs = errs.Also(apis.ErrInvalidValue("During tuning Name field cannot be changed once set", "Name"))
	}
	if r.Volume != nil {
		errs = errs.Also(apis.ErrInvalidValue("Volume support is not implemented yet", "Volume"))
	}
	oldURLs := make([]string, len(old.URLs))
	copy(oldURLs, old.URLs)
	sort.Strings(oldURLs)

	newURLs := make([]string, len(r.URLs))
	copy(newURLs, r.URLs)
	sort.Strings(newURLs)

	if !reflect.DeepEqual(oldURLs, newURLs) {
		errs = errs.Also(apis.ErrInvalidValue("URLs field cannot be changed once set", "URLs"))
	}
	// TODO: check if the Volume is changed
	if old.Image != r.Image {
		errs = errs.Also(apis.ErrInvalidValue("Image field cannot be changed once set", "Image"))
	}

	oldSecrets := make([]string, len(old.ImagePullSecrets))
	copy(oldSecrets, old.ImagePullSecrets)
	sort.Strings(oldSecrets)

	newSecrets := make([]string, len(r.ImagePullSecrets))
	copy(newSecrets, r.ImagePullSecrets)
	sort.Strings(newSecrets)

	if !reflect.DeepEqual(oldSecrets, newSecrets) {
		errs = errs.Also(apis.ErrInvalidValue("ImagePullSecrets field cannot be changed once set", "ImagePullSecrets"))
	}
	return errs
}

func (r *DataDestination) validateCreate() (errs *apis.FieldError) {
	destinationsSpecified := 0
	// TODO: Implement Volumes
	if r.Volume != nil {
		errs = errs.Also(apis.ErrInvalidValue("Volume support is not implemented yet", "Volume"))
		destinationsSpecified++
	}
	if r.Image != "" {
		// Regex checks for a / and a colon followed by a tag
		re := regexp.MustCompile(`^(.+/[^:/]+):([^:/]+)$`)
		if !re.MatchString(r.Image) {
			errs = errs.Also(apis.ErrInvalidValue("Invalid image format, require full output image URL", "Image"))
		}
		// Cloud Provider requires credentials to push image
		if r.ImagePushSecret == "" {
			errs = errs.Also(apis.ErrMissingField("Must specify imagePushSecret with destination image"))
		}
		destinationsSpecified++
	}

	// If no destination is specified, return an error
	if destinationsSpecified == 0 {
		errs = errs.Also(apis.ErrMissingField("At least one of Volume or Image must be specified"))
	}
	return errs
}

func (r *DataDestination) validateUpdate(old *DataDestination) (errs *apis.FieldError) {
	// TODO: Implement Volumes
	if r.Volume != nil {
		errs = errs.Also(apis.ErrInvalidValue("Volume support is not implemented yet", "Volume"))
	}
	if old.Image != r.Image {
		errs = errs.Also(apis.ErrInvalidValue("Image field cannot be changed once set", "Image"))
	}

	if old.ImagePushSecret != r.ImagePushSecret {
		errs = errs.Also(apis.ErrInvalidValue("ImagePushSecret field cannot be changed once set", "ImagePushSecret"))
	}
	return errs
}

func (r *ResourceSpec) validateCreateWithTuning(tuning *TuningSpec) (errs *apis.FieldError) {
	if *r.Count > 1 {
		errs = errs.Also(apis.ErrInvalidValue("Tuning does not currently support multinode configurations. Please set the node count to 1. Future support with DeepSpeed will allow this.", "count"))
	}
	return errs
}

func (r *ResourceSpec) validateCreateWithInference(inference *InferenceSpec) (errs *apis.FieldError) {
	var presetName string
	if inference.Preset != nil {
		presetName = strings.ToLower(string(inference.Preset.Name))
	}
	instanceType := string(r.InstanceType)

	// Check if instancetype exists in our SKUs map
	if skuConfig, exists := SupportedGPUConfigs[instanceType]; exists {
		if presetName != "" {
			model := plugin.KaitoModelRegister.MustGet(presetName) // InferenceSpec has been validated so the name is valid.
			// Validate GPU count for given SKU
			machineCount := *r.Count
			totalNumGPUs := machineCount * skuConfig.GPUCount
			totalGPUMem := machineCount * skuConfig.GPUMem * skuConfig.GPUCount

			modelGPUCount := resource.MustParse(model.GetInferenceParameters().GPUCountRequirement)
			modelPerGPUMemory := resource.MustParse(model.GetInferenceParameters().PerGPUMemoryRequirement)
			modelTotalGPUMemory := resource.MustParse(model.GetInferenceParameters().TotalGPUMemoryRequirement)

			// Separate the checks for specific error messages
			if int64(totalNumGPUs) < modelGPUCount.Value() {
				errs = errs.Also(apis.ErrInvalidValue(fmt.Sprintf("Insufficient number of GPUs: Instance type %s provides %d, but preset %s requires at least %d", instanceType, totalNumGPUs, presetName, modelGPUCount.Value()), "instanceType"))
			}
			skuPerGPUMemory := skuConfig.GPUMem / skuConfig.GPUCount
			if int64(skuPerGPUMemory) < modelPerGPUMemory.ScaledValue(resource.Giga) {
				errs = errs.Also(apis.ErrInvalidValue(fmt.Sprintf("Insufficient per GPU memory: Instance type %s provides %d per GPU, but preset %s requires at least %d per GPU", instanceType, skuPerGPUMemory, presetName, modelPerGPUMemory.ScaledValue(resource.Giga)), "instanceType"))
			}
			if int64(totalGPUMem) < modelTotalGPUMemory.ScaledValue(resource.Giga) {
				errs = errs.Also(apis.ErrInvalidValue(fmt.Sprintf("Insufficient total GPU memory: Instance type %s has a total of %d, but preset %s requires at least %d", instanceType, totalGPUMem, presetName, modelTotalGPUMemory.ScaledValue(resource.Giga)), "instanceType"))
			}
		}
	} else {
		// Check for other instance types pattern matches
		if !strings.HasPrefix(instanceType, N_SERIES_PREFIX) && !strings.HasPrefix(instanceType, D_SERIES_PREFIX) {
			errs = errs.Also(apis.ErrInvalidValue(fmt.Sprintf("Unsupported instance type %s. Supported SKUs: %s", instanceType, getSupportedSKUs()), "instanceType"))
		}
	}

	// Validate labelSelector
	if _, err := metav1.LabelSelectorAsMap(r.LabelSelector); err != nil {
		errs = errs.Also(apis.ErrInvalidValue(err.Error(), "labelSelector"))
	}

	return errs
}

func (r *ResourceSpec) validateUpdate(old *ResourceSpec) (errs *apis.FieldError) {
	// We disable changing node count for now.
	if r.Count != nil && old.Count != nil && *r.Count != *old.Count {
		errs = errs.Also(apis.ErrGeneric("field is immutable", "count"))
	}
	if r.InstanceType != old.InstanceType {
		errs = errs.Also(apis.ErrGeneric("field is immutable", "instanceType"))
	}
	newLabels, err0 := metav1.LabelSelectorAsMap(r.LabelSelector)
	oldLabels, err1 := metav1.LabelSelectorAsMap(old.LabelSelector)
	if err0 != nil || err1 != nil {
		errs = errs.Also(apis.ErrGeneric("Only allow matchLabels or 'IN' matchExpression", "labelSelector"))
	} else {
		if !reflect.DeepEqual(newLabels, oldLabels) {
			errs = errs.Also(apis.ErrGeneric("field is immutable", "labelSelector"))
		}
	}
	return errs
}

func (i *InferenceSpec) validateCreate() (errs *apis.FieldError) {
	// Check if both Preset and Template are not set
	if i.Preset == nil && i.Template == nil {
		errs = errs.Also(apis.ErrMissingField("Preset or Template must be specified"))
	}

	// Check if both Preset and Template are set at the same time
	if i.Preset != nil && i.Template != nil {
		errs = errs.Also(apis.ErrGeneric("Preset and Template cannot be set at the same time"))
	}

	if i.Preset != nil {
		presetName := string(i.Preset.Name)
		// Validate preset name
		if !isValidPreset(presetName) {
			errs = errs.Also(apis.ErrInvalidValue(fmt.Sprintf("Unsupported inference preset name %s", presetName), "presetName"))
		}
		// Validate private preset has private image specified
		if plugin.KaitoModelRegister.MustGet(string(i.Preset.Name)).GetInferenceParameters().ImageAccessMode == string(ModelImageAccessModePrivate) &&
			i.Preset.PresetMeta.AccessMode != ModelImageAccessModePrivate {
			errs = errs.Also(apis.ErrGeneric("This preset only supports private AccessMode, AccessMode must be private to continue"))
		}
		// Additional validations for Preset
		if i.Preset.PresetMeta.AccessMode == ModelImageAccessModePrivate && i.Preset.PresetOptions.Image == "" {
			errs = errs.Also(apis.ErrGeneric("When AccessMode is private, an image must be provided in PresetOptions"))
		}
		// Note: we don't enforce private access mode to have image secrets, in case anonymous pulling is enabled
	}
	if len(i.Adapters) > MaxAdaptersNumber {
		errs = errs.Also(apis.ErrGeneric(fmt.Sprintf("Number of Adapters exceeds the maximum limit, maximum of %s allowed", strconv.Itoa(MaxAdaptersNumber))))
	}

	// check if adapter names are duplicate
	if len(i.Adapters) > 0 {
		nameMap := make(map[string]bool)
		errs = errs.Also(validateDuplicateName(i.Adapters, nameMap))
	}

	return errs
}

func (i *InferenceSpec) validateUpdate(old *InferenceSpec) (errs *apis.FieldError) {
	if !reflect.DeepEqual(i.Preset, old.Preset) {
		errs = errs.Also(apis.ErrGeneric("field is immutable", "preset"))
	}
	// inference.template can be changed, but cannot be set/unset.
	if (i.Template != nil && old.Template == nil) || (i.Template == nil && old.Template != nil) {
		errs = errs.Also(apis.ErrGeneric("field cannot be unset/set if it was set/unset", "template"))
	}

	// check if adapter names are duplicate
	for _, adapter := range i.Adapters {
		errs = errs.Also(adapter.validateCreateorUpdate())
	}

	// check if adapter names are duplicate

	if len(i.Adapters) > 0 {
		nameMap := make(map[string]bool)
		errs = errs.Also(validateDuplicateName(i.Adapters, nameMap))
	}
	return errs
}

func validateDuplicateName(adapters []AdapterSpec, nameMap map[string]bool) (errs *apis.FieldError) {
	for _, adapter := range adapters {
		if _, ok := nameMap[adapter.Source.Name]; ok {
			errs = errs.Also(apis.ErrGeneric(fmt.Sprintf("Duplicate adapter source name found: %s", adapter.Source.Name)))
		} else {
			nameMap[adapter.Source.Name] = true
		}
	}
	return errs
}<|MERGE_RESOLUTION|>--- conflicted
+++ resolved
@@ -50,12 +50,8 @@
 		}
 		if w.Tuning != nil {
 			// TODO: Add validate resource based on Tuning Spec
-<<<<<<< HEAD
-			errs = errs.Also(w.Tuning.validateCreate(ctx, w.Namespace, w.Resource.InstanceType).ViaField("tuning"))
-=======
 			errs = errs.Also(w.Resource.validateCreateWithTuning(w.Tuning).ViaField("resource"),
-				w.Tuning.validateCreate(ctx, w.Namespace).ViaField("tuning"))
->>>>>>> 0cbb06fe
+				w.Tuning.validateCreate(ctx, w.Namespace, w.Resource.InstanceType).ViaField("tuning"))
 		}
 	} else {
 		klog.InfoS("Validate update", "workspace", fmt.Sprintf("%s/%s", w.Namespace, w.Name))
@@ -95,9 +91,6 @@
 	return errs
 }
 
-<<<<<<< HEAD
-func (r *TuningSpec) validateCreate(ctx context.Context, workspaceNamespace, sku string) (errs *apis.FieldError) {
-=======
 func ValidateDNSSubdomain(name string) bool {
 	var dnsSubDomainRegexp = regexp.MustCompile(`^(?i:[a-z0-9]([-a-z0-9]*[a-z0-9])?)$`)
 	if len(name) < 1 || len(name) > 253 {
@@ -136,8 +129,7 @@
 	return errs
 }
 
-func (r *TuningSpec) validateCreate(ctx context.Context, workspaceNamespace string) (errs *apis.FieldError) {
->>>>>>> 0cbb06fe
+func (r *TuningSpec) validateCreate(ctx context.Context, workspaceNamespace string, sku string) (errs *apis.FieldError) {
 	methodLowerCase := strings.ToLower(string(r.Method))
 	if methodLowerCase != string(TuningMethodLora) && methodLowerCase != string(TuningMethodQLora) {
 		errs = errs.Also(apis.ErrInvalidValue(r.Method, "Method"))
@@ -158,11 +150,7 @@
 			errs = errs.Also(apis.ErrGeneric(fmt.Sprintf("Failed to evaluate validateConfigMap: %v", err), "Config"))
 		}
 	} else {
-<<<<<<< HEAD
 		if err := r.validateConfigMap(ctx, workspaceNamespace, methodLowerCase, sku, r.ConfigTemplate); err != nil {
-=======
-		if err := r.validateConfigMap(ctx, workspaceNamespace, methodLowerCase, r.Config); err != nil {
->>>>>>> 0cbb06fe
 			errs = errs.Also(apis.ErrGeneric(fmt.Sprintf("Failed to evaluate validateConfigMap: %v", err), "Config"))
 		}
 	}
