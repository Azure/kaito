// Copyright (c) Microsoft Corporation.
// Licensed under the MIT license.

package v1alpha1

import (
	"context"
	"fmt"
	"reflect"
	"regexp"
	"sort"
	"strings"

	"github.com/azure/kaito/pkg/utils"
	"github.com/azure/kaito/pkg/utils/plugin"

	admissionregistrationv1 "k8s.io/api/admissionregistration/v1"
	"k8s.io/apimachinery/pkg/api/resource"
	metav1 "k8s.io/apimachinery/pkg/apis/meta/v1"
	"k8s.io/klog/v2"
	"knative.dev/pkg/apis"
)

const (
	N_SERIES_PREFIX = "Standard_N"
	D_SERIES_PREFIX = "Standard_D"

	DefaultLoraConfigMapTemplate  = "lora-params-template"
	DefaultQloraConfigMapTemplate = "qlora-params-template"
)

func (w *Workspace) SupportedVerbs() []admissionregistrationv1.OperationType {
	return []admissionregistrationv1.OperationType{
		admissionregistrationv1.Create,
		admissionregistrationv1.Update,
	}
}

func (w *Workspace) Validate(ctx context.Context) (errs *apis.FieldError) {
	base := apis.GetBaseline(ctx)
	if base == nil {
		klog.InfoS("Validate creation", "workspace", fmt.Sprintf("%s/%s", w.Namespace, w.Name))
		errs = errs.Also(w.validateCreate().ViaField("spec"))
		if w.Inference != nil {
			// TODO: Add Adapter Spec Validation - Including DataSource Validation for Adapter
			errs = errs.Also(w.Resource.validateCreate(*w.Inference).ViaField("resource"),
				w.Inference.validateCreate().ViaField("inference"))
		}
		if w.Tuning != nil {
			// TODO: Add validate resource based on Tuning Spec
			errs = errs.Also(w.Tuning.validateCreate(ctx, w.Namespace).ViaField("tuning"))
		}
	} else {
		klog.InfoS("Validate update", "workspace", fmt.Sprintf("%s/%s", w.Namespace, w.Name))
		old := base.(*Workspace)
		errs = errs.Also(
			w.validateUpdate(old).ViaField("spec"),
			w.Resource.validateUpdate(&old.Resource).ViaField("resource"),
		)
		if w.Inference != nil {
			// TODO: Add Adapter Spec Validation - Including DataSource Validation for Adapter
			errs = errs.Also(w.Inference.validateUpdate(old.Inference).ViaField("inference"))
		}
		if w.Tuning != nil {
			errs = errs.Also(w.Tuning.validateUpdate(old.Tuning).ViaField("tuning"))
		}
	}
	return errs
}

func (w *Workspace) validateCreate() (errs *apis.FieldError) {
	if w.Inference == nil && w.Tuning == nil {
		errs = errs.Also(apis.ErrGeneric("Either Inference or Tuning must be specified, not neither", ""))
	}
	if w.Inference != nil && w.Tuning != nil {
		errs = errs.Also(apis.ErrGeneric("Either Inference or Tuning must be specified, but not both", ""))
	}
	return errs
}

func (w *Workspace) validateUpdate(old *Workspace) (errs *apis.FieldError) {
	if (old.Inference == nil && w.Inference != nil) || (old.Inference != nil && w.Inference == nil) {
		errs = errs.Also(apis.ErrGeneric("Inference field cannot be toggled once set", "inference"))
	}

	if (old.Tuning == nil && w.Tuning != nil) || (old.Tuning != nil && w.Tuning == nil) {
		errs = errs.Also(apis.ErrGeneric("Tuning field cannot be toggled once set", "tuning"))
	}
	return errs
}

func (r *TuningSpec) validateCreate(ctx context.Context, workspaceNamespace string) (errs *apis.FieldError) {
	methodLowerCase := strings.ToLower(string(r.Method))
	if methodLowerCase != string(TuningMethodLora) && methodLowerCase != string(TuningMethodQLora) {
		errs = errs.Also(apis.ErrInvalidValue(r.Method, "Method"))
	}
	if r.ConfigTemplate == "" {
		klog.InfoS("Tuning config not specified. Using default based on method.")
		releaseNamespace, err := utils.GetReleaseNamespace()
		if err != nil {
			errs = errs.Also(apis.ErrGeneric(fmt.Sprintf("Failed to determine release namespace: %v", err), "namespace"))
		}
		defaultConfigMapTemplateName := ""
		if methodLowerCase == string(TuningMethodLora) {
			defaultConfigMapTemplateName = DefaultLoraConfigMapTemplate
		} else if methodLowerCase == string(TuningMethodQLora) {
			defaultConfigMapTemplateName = DefaultQloraConfigMapTemplate
		}
		if err := r.validateConfigMap(ctx, releaseNamespace, methodLowerCase, defaultConfigMapTemplateName); err != nil {
			errs = errs.Also(apis.ErrGeneric(fmt.Sprintf("Failed to evaluate validateConfigMap: %v", err), "Config"))
		}
	} else {
		if err := r.validateConfigMap(ctx, workspaceNamespace, methodLowerCase, r.ConfigTemplate); err != nil {
			errs = errs.Also(apis.ErrGeneric(fmt.Sprintf("Failed to evaluate validateConfigMap: %v", err), "Config"))
		}
	}
	if r.Input == nil {
		errs = errs.Also(apis.ErrMissingField("Input"))
	} else {
		errs = errs.Also(r.Input.validateCreate().ViaField("Input"))
	}
	if r.Output == nil {
		errs = errs.Also(apis.ErrMissingField("Output"))
	} else {
		errs = errs.Also(r.Output.validateCreate().ViaField("Output"))
	}
	// Currently require a preset to specified, in future we can consider defining a template
	if r.Preset == nil {
		errs = errs.Also(apis.ErrMissingField("Preset"))
	} else if presetName := string(r.Preset.Name); !isValidPreset(presetName) {
		errs = errs.Also(apis.ErrInvalidValue(fmt.Sprintf("Unsupported tuning preset name %s", presetName), "presetName"))
	}
	return errs
}

func (r *TuningSpec) validateUpdate(old *TuningSpec) (errs *apis.FieldError) {
	if r.Input == nil {
		errs = errs.Also(apis.ErrMissingField("Input"))
	} else {
		errs = errs.Also(r.Input.validateUpdate(old.Input, true).ViaField("Input"))
	}
	if r.Output == nil {
		errs = errs.Also(apis.ErrMissingField("Output"))
	} else {
		errs = errs.Also(r.Output.validateUpdate(old.Output).ViaField("Output"))
	}
	if !reflect.DeepEqual(old.Preset, r.Preset) {
		errs = errs.Also(apis.ErrGeneric("Preset cannot be changed", "Preset"))
	}
	oldMethod, newMethod := strings.ToLower(string(old.Method)), strings.ToLower(string(r.Method))
	if !reflect.DeepEqual(oldMethod, newMethod) {
		errs = errs.Also(apis.ErrGeneric("Method cannot be changed", "Method"))
	}
	// Consider supporting config fields changing
	return errs
}

func (r *DataSource) validateCreate() (errs *apis.FieldError) {
	sourcesSpecified := 0
	if len(r.URLs) > 0 {
		sourcesSpecified++
	}
	if r.Volume != nil {
		sourcesSpecified++
	}
	// Regex checks for a / and a colon followed by a tag
	if r.Image != "" {
		re := regexp.MustCompile(`^(.+/[^:/]+):([^:/]+)$`)
		if !re.MatchString(r.Image) {
			errs = errs.Also(apis.ErrInvalidValue("Invalid image format, require full input image URL", "Image"))
		}
		sourcesSpecified++
	}

	// Ensure exactly one of URLs, Volume, or Image is specified
	if sourcesSpecified != 1 {
		errs = errs.Also(apis.ErrGeneric("Exactly one of URLs, Volume, or Image must be specified", "URLs", "Volume", "Image"))
	}

	return errs
}

func (r *DataSource) validateUpdate(old *DataSource, isTuning bool) (errs *apis.FieldError) {
	if isTuning && !reflect.DeepEqual(old.Name, r.Name) {
		errs = errs.Also(apis.ErrInvalidValue("During tuning Name field cannot be changed once set", "Name"))
	}
	oldURLs := make([]string, len(old.URLs))
	copy(oldURLs, old.URLs)
	sort.Strings(oldURLs)

	newURLs := make([]string, len(r.URLs))
	copy(newURLs, r.URLs)
	sort.Strings(newURLs)

	if !reflect.DeepEqual(oldURLs, newURLs) {
		errs = errs.Also(apis.ErrInvalidValue("URLs field cannot be changed once set", "URLs"))
	}
	// TODO: check if the Volume is changed
	if old.Image != r.Image {
		errs = errs.Also(apis.ErrInvalidValue("Image field cannot be changed once set", "Image"))
	}

	oldSecrets := make([]string, len(old.ImagePullSecrets))
	copy(oldSecrets, old.ImagePullSecrets)
	sort.Strings(oldSecrets)

	newSecrets := make([]string, len(r.ImagePullSecrets))
	copy(newSecrets, r.ImagePullSecrets)
	sort.Strings(newSecrets)

	if !reflect.DeepEqual(oldSecrets, newSecrets) {
		errs = errs.Also(apis.ErrInvalidValue("ImagePullSecrets field cannot be changed once set", "ImagePullSecrets"))
	}
	return errs
}

func (r *DataDestination) validateCreate() (errs *apis.FieldError) {
	destinationsSpecified := 0
	if r.Volume != nil {
		destinationsSpecified++
	}
	if r.Image != "" {
<<<<<<< HEAD
=======
		// Regex checks for a / and a colon followed by a tag
		re := regexp.MustCompile(`^(.+/[^:/]+):([^:/]+)$`)
		if !re.MatchString(r.Image) {
			errs = errs.Also(apis.ErrInvalidValue("Invalid image format, require full output image URL", "Image"))
		}
		// Cloud Provider requires credentials to push image
>>>>>>> 0b63598b
		if r.ImagePushSecret == "" {
			errs = errs.Also(apis.ErrMissingField("Must specify imagePushSecret with destination image"))
		}
		destinationsSpecified++
	}

	// If no destination is specified, return an error
	if destinationsSpecified == 0 {
		errs = errs.Also(apis.ErrMissingField("At least one of Volume or Image must be specified"))
	}
	return errs
}

func (r *DataDestination) validateUpdate(old *DataDestination) (errs *apis.FieldError) {
	// TODO: Check if the Volume is changed.
	if old.Image != r.Image {
		errs = errs.Also(apis.ErrInvalidValue("Image field cannot be changed once set", "Image"))
	}

	if old.ImagePushSecret != r.ImagePushSecret {
		errs = errs.Also(apis.ErrInvalidValue("ImagePushSecret field cannot be changed once set", "ImagePushSecret"))
	}
	return errs
}

func (r *ResourceSpec) validateCreate(inference InferenceSpec) (errs *apis.FieldError) {
	var presetName string
	if inference.Preset != nil {
		presetName = strings.ToLower(string(inference.Preset.Name))
	}
	instanceType := string(r.InstanceType)

	// Check if instancetype exists in our SKUs map
	if skuConfig, exists := SupportedGPUConfigs[instanceType]; exists {
		if inference.Preset != nil {
			model := plugin.KaitoModelRegister.MustGet(presetName) // InferenceSpec has been validated so the name is valid.
			// Validate GPU count for given SKU
			machineCount := *r.Count
			totalNumGPUs := machineCount * skuConfig.GPUCount
			totalGPUMem := machineCount * skuConfig.GPUMem * skuConfig.GPUCount

			modelGPUCount := resource.MustParse(model.GetInferenceParameters().GPUCountRequirement)
			modelPerGPUMemory := resource.MustParse(model.GetInferenceParameters().PerGPUMemoryRequirement)
			modelTotalGPUMemory := resource.MustParse(model.GetInferenceParameters().TotalGPUMemoryRequirement)

			// Separate the checks for specific error messages
			if int64(totalNumGPUs) < modelGPUCount.Value() {
				errs = errs.Also(apis.ErrInvalidValue(fmt.Sprintf("Insufficient number of GPUs: Instance type %s provides %d, but preset %s requires at least %d", instanceType, totalNumGPUs, presetName, modelGPUCount.Value()), "instanceType"))
			}
			skuPerGPUMemory := skuConfig.GPUMem / skuConfig.GPUCount
			if int64(skuPerGPUMemory) < modelPerGPUMemory.ScaledValue(resource.Giga) {
				errs = errs.Also(apis.ErrInvalidValue(fmt.Sprintf("Insufficient per GPU memory: Instance type %s provides %d per GPU, but preset %s requires at least %d per GPU", instanceType, skuPerGPUMemory, presetName, modelPerGPUMemory.ScaledValue(resource.Giga)), "instanceType"))
			}
			if int64(totalGPUMem) < modelTotalGPUMemory.ScaledValue(resource.Giga) {
				errs = errs.Also(apis.ErrInvalidValue(fmt.Sprintf("Insufficient total GPU memory: Instance type %s has a total of %d, but preset %s requires at least %d", instanceType, totalGPUMem, presetName, modelTotalGPUMemory.ScaledValue(resource.Giga)), "instanceType"))
			}
		}
	} else {
		// Check for other instance types pattern matches
		if !strings.HasPrefix(instanceType, N_SERIES_PREFIX) && !strings.HasPrefix(instanceType, D_SERIES_PREFIX) {
			errs = errs.Also(apis.ErrInvalidValue(fmt.Sprintf("Unsupported instance type %s. Supported SKUs: %s", instanceType, getSupportedSKUs()), "instanceType"))
		}
	}

	// Validate labelSelector
	if _, err := metav1.LabelSelectorAsMap(r.LabelSelector); err != nil {
		errs = errs.Also(apis.ErrInvalidValue(err.Error(), "labelSelector"))
	}

	return errs
}

func (r *ResourceSpec) validateUpdate(old *ResourceSpec) (errs *apis.FieldError) {
	// We disable changing node count for now.
	if r.Count != nil && old.Count != nil && *r.Count != *old.Count {
		errs = errs.Also(apis.ErrGeneric("field is immutable", "count"))
	}
	if r.InstanceType != old.InstanceType {
		errs = errs.Also(apis.ErrGeneric("field is immutable", "instanceType"))
	}
	newLabels, err0 := metav1.LabelSelectorAsMap(r.LabelSelector)
	oldLabels, err1 := metav1.LabelSelectorAsMap(old.LabelSelector)
	if err0 != nil || err1 != nil {
		errs = errs.Also(apis.ErrGeneric("Only allow matchLabels or 'IN' matchExpression", "labelSelector"))
	} else {
		if !reflect.DeepEqual(newLabels, oldLabels) {
			errs = errs.Also(apis.ErrGeneric("field is immutable", "labelSelector"))
		}
	}
	return errs
}

func (i *InferenceSpec) validateCreate() (errs *apis.FieldError) {
	// Check if both Preset and Template are not set
	if i.Preset == nil && i.Template == nil {
		errs = errs.Also(apis.ErrMissingField("Preset or Template must be specified"))
	}

	// Check if both Preset and Template are set at the same time
	if i.Preset != nil && i.Template != nil {
		errs = errs.Also(apis.ErrGeneric("Preset and Template cannot be set at the same time"))
	}

	if i.Preset != nil {
		presetName := string(i.Preset.Name)
		// Validate preset name
		if !isValidPreset(presetName) {
			errs = errs.Also(apis.ErrInvalidValue(fmt.Sprintf("Unsupported inference preset name %s", presetName), "presetName"))
		}
		// Validate private preset has private image specified
		if plugin.KaitoModelRegister.MustGet(string(i.Preset.Name)).GetInferenceParameters().ImageAccessMode == "private" &&
			i.Preset.PresetMeta.AccessMode != "private" {
			errs = errs.Also(apis.ErrGeneric("This preset only supports private AccessMode, AccessMode must be private to continue"))
		}
		// Additional validations for Preset
		if i.Preset.PresetMeta.AccessMode == "private" && i.Preset.PresetOptions.Image == "" {
			errs = errs.Also(apis.ErrGeneric("When AccessMode is private, an image must be provided in PresetOptions"))
		}
		// Note: we don't enforce private access mode to have image secrets, in case anonymous pulling is enabled
	}
	return errs
}

func (i *InferenceSpec) validateUpdate(old *InferenceSpec) (errs *apis.FieldError) {
	if !reflect.DeepEqual(i.Preset, old.Preset) {
		errs = errs.Also(apis.ErrGeneric("field is immutable", "preset"))
	}
	// inference.template can be changed, but cannot be set/unset.
	if (i.Template != nil && old.Template == nil) || (i.Template == nil && old.Template != nil) {
		errs = errs.Also(apis.ErrGeneric("field cannot be unset/set if it was set/unset", "template"))
	}

	return errs
}<|MERGE_RESOLUTION|>--- conflicted
+++ resolved
@@ -220,15 +220,12 @@
 		destinationsSpecified++
 	}
 	if r.Image != "" {
-<<<<<<< HEAD
-=======
 		// Regex checks for a / and a colon followed by a tag
 		re := regexp.MustCompile(`^(.+/[^:/]+):([^:/]+)$`)
 		if !re.MatchString(r.Image) {
 			errs = errs.Also(apis.ErrInvalidValue("Invalid image format, require full output image URL", "Image"))
 		}
 		// Cloud Provider requires credentials to push image
->>>>>>> 0b63598b
 		if r.ImagePushSecret == "" {
 			errs = errs.Also(apis.ErrMissingField("Must specify imagePushSecret with destination image"))
 		}
