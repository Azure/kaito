module github.com/kdm

go 1.20

require (
	github.com/aws/karpenter-core v0.29.2
	github.com/go-logr/logr v1.2.4
	github.com/samber/lo v1.38.1
	github.com/stretchr/testify v1.8.4
	k8s.io/api v0.27.2
	k8s.io/apimachinery v0.27.2
	k8s.io/client-go v0.27.2
	k8s.io/klog/v2 v2.100.1
	k8s.io/kubernetes v1.27.2
	k8s.io/utils v0.0.0-20230209194617-a36077c30491
	knative.dev/pkg v0.0.0-20230712131115-7051d301e7f4
	sigs.k8s.io/controller-runtime v0.15.2
)

require (
	contrib.go.opencensus.io/exporter/ocagent v0.7.1-0.20200907061046-05415f1de66d // indirect
	contrib.go.opencensus.io/exporter/prometheus v0.4.0 // indirect
	github.com/beorn7/perks v1.0.1 // indirect
	github.com/blang/semver/v4 v4.0.0 // indirect
	github.com/blendle/zapdriver v1.3.1 // indirect
	github.com/census-instrumentation/opencensus-proto v0.4.1 // indirect
	github.com/cespare/xxhash/v2 v2.2.0 // indirect
	github.com/davecgh/go-spew v1.1.1 // indirect
	github.com/emicklei/go-restful/v3 v3.9.0 // indirect
	github.com/evanphx/json-patch v4.12.0+incompatible // indirect
	github.com/evanphx/json-patch/v5 v5.6.0 // indirect
	github.com/fsnotify/fsnotify v1.6.0 // indirect
	github.com/go-kit/log v0.2.1 // indirect
	github.com/go-logfmt/logfmt v0.5.1 // indirect
	github.com/go-logr/zapr v1.2.4 // indirect
	github.com/go-openapi/jsonpointer v0.19.6 // indirect
	github.com/go-openapi/jsonreference v0.20.1 // indirect
	github.com/go-openapi/swag v0.22.3 // indirect
	github.com/gobuffalo/flect v0.2.4 // indirect
	github.com/gogo/protobuf v1.3.2 // indirect
	github.com/golang/groupcache v0.0.0-20210331224755-41bb18bfe9da // indirect
	github.com/golang/protobuf v1.5.3 // indirect
	github.com/google/gnostic v0.5.7-v3refs // indirect
	github.com/google/go-cmp v0.5.9 // indirect
	github.com/google/gofuzz v1.2.0 // indirect
	github.com/google/uuid v1.3.0 // indirect
	github.com/grpc-ecosystem/grpc-gateway/v2 v2.11.3 // indirect
	github.com/hashicorp/golang-lru v0.5.4 // indirect
	github.com/imdario/mergo v0.3.16 // indirect
	github.com/josharian/intern v1.0.0 // indirect
	github.com/json-iterator/go v1.1.12 // indirect
	github.com/kelseyhightower/envconfig v1.4.0 // indirect
	github.com/mailru/easyjson v0.7.7 // indirect
	github.com/matttproud/golang_protobuf_extensions v1.0.4 // indirect
	github.com/modern-go/concurrent v0.0.0-20180306012644-bacd9c7ef1dd // indirect
	github.com/modern-go/reflect2 v1.0.2 // indirect
	github.com/munnerz/goautoneg v0.0.0-20191010083416-a7dc8b61c822 // indirect
	github.com/pkg/errors v0.9.1 // indirect
	github.com/pmezard/go-difflib v1.0.0 // indirect
	github.com/prometheus/client_golang v1.15.1 // indirect
	github.com/prometheus/client_model v0.4.0 // indirect
	github.com/prometheus/common v0.42.0 // indirect
	github.com/prometheus/procfs v0.9.0 // indirect
	github.com/prometheus/statsd_exporter v0.21.0 // indirect
	github.com/spf13/pflag v1.0.5 // indirect
	github.com/stretchr/objx v0.5.0 // indirect
<<<<<<< HEAD
=======
	go.opencensus.io v0.24.0 // indirect
>>>>>>> 87b69ecd
	go.uber.org/atomic v1.9.0 // indirect
	go.uber.org/automaxprocs v1.4.0 // indirect
	go.uber.org/multierr v1.11.0 // indirect
	go.uber.org/zap v1.24.0 // indirect
	golang.org/x/exp v0.0.0-20220303212507-bbda1eaf7a17 // indirect
	golang.org/x/net v0.10.0 // indirect
	golang.org/x/oauth2 v0.8.0 // indirect
	golang.org/x/sync v0.2.0 // indirect
	golang.org/x/sys v0.8.0 // indirect
	golang.org/x/term v0.8.0 // indirect
	golang.org/x/text v0.9.0 // indirect
	golang.org/x/time v0.3.0 // indirect
	gomodules.xyz/jsonpatch/v2 v2.3.0 // indirect
	google.golang.org/api v0.124.0 // indirect
	google.golang.org/appengine v1.6.7 // indirect
	google.golang.org/genproto v0.0.0-20230410155749-daa745c078e1 // indirect
	google.golang.org/grpc v1.55.0 // indirect
	google.golang.org/protobuf v1.30.0 // indirect
	gopkg.in/inf.v0 v0.9.1 // indirect
	gopkg.in/yaml.v2 v2.4.0 // indirect
	gopkg.in/yaml.v3 v3.0.1 // indirect
	k8s.io/apiextensions-apiserver v0.27.2 // indirect
	k8s.io/component-base v0.27.2 // indirect
	k8s.io/kube-openapi v0.0.0-20230501164219-8b0f38b5fd1f // indirect
	sigs.k8s.io/json v0.0.0-20221116044647-bc3834ca7abd // indirect
	sigs.k8s.io/structured-merge-diff/v4 v4.2.3 // indirect
	sigs.k8s.io/yaml v1.3.0 // indirect
)

replace (
	k8s.io/api => k8s.io/api v0.27.2
	k8s.io/apiextensions-apiserver => k8s.io/apiextensions-apiserver v0.27.2
	k8s.io/apimachinery => k8s.io/apimachinery v0.27.2
	k8s.io/cli-runtime => k8s.io/cli-runtime v0.27.2
	k8s.io/client-go => k8s.io/client-go v0.27.2
	k8s.io/cloud-provider => k8s.io/cloud-provider v0.27.2
	k8s.io/cluster-bootstrap => k8s.io/cluster-bootstrap v0.27.2
	k8s.io/code-generator => k8s.io/code-generator v0.27.2
	k8s.io/component-base => k8s.io/component-base v0.27.2
	k8s.io/component-helpers => k8s.io/component-helpers v0.27.2
	k8s.io/controller-manager => k8s.io/controller-manager v0.27.2
	k8s.io/cri-api => k8s.io/cri-api v0.27.2
	k8s.io/csi-translation-lib => k8s.io/csi-translation-lib v0.27.2
	k8s.io/dynamic-resource-allocation => k8s.io/dynamic-resource-allocation v0.27.2
	k8s.io/kms => k8s.io/kms v0.27.2
	k8s.io/kube-aggregator => k8s.io/kube-aggregator v0.27.2
	k8s.io/kube-controller-manager => k8s.io/kube-controller-manager v0.27.2
	k8s.io/kube-proxy => k8s.io/kube-proxy v0.27.2
	k8s.io/kube-scheduler => k8s.io/kube-scheduler v0.27.2
	k8s.io/kubectl => k8s.io/kubectl v0.27.2
	k8s.io/kubelet => k8s.io/kubelet v0.27.2
	k8s.io/legacy-cloud-providers => k8s.io/legacy-cloud-providers v0.27.2
	k8s.io/metrics => k8s.io/metrics v0.27.2
	k8s.io/mount-utils => k8s.io/mount-utils v0.27.2
	k8s.io/pod-security-admission => k8s.io/pod-security-admission v0.27.2
	k8s.io/sample-apiserver => k8s.io/sample-apiserver v0.27.2
	k8s.io/sample-cli-plugin => k8s.io/sample-cli-plugin v0.27.2
	k8s.io/sample-controller => k8s.io/sample-controller v0.27.2
)<|MERGE_RESOLUTION|>--- conflicted
+++ resolved
@@ -64,10 +64,7 @@
 	github.com/prometheus/statsd_exporter v0.21.0 // indirect
 	github.com/spf13/pflag v1.0.5 // indirect
 	github.com/stretchr/objx v0.5.0 // indirect
-<<<<<<< HEAD
-=======
 	go.opencensus.io v0.24.0 // indirect
->>>>>>> 87b69ecd
 	go.uber.org/atomic v1.9.0 // indirect
 	go.uber.org/automaxprocs v1.4.0 // indirect
 	go.uber.org/multierr v1.11.0 // indirect
