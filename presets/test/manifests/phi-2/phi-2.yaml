--- conflicted
+++ resolved
@@ -23,11 +23,7 @@
           requests:
             nvidia.com/gpu: 1
           limits:
-<<<<<<< HEAD
             nvidia.com/gpu: 1  # Requesting 1 GPU
-=======
-            nvidia.com/gpu: 1  # Requesting 1 GPUs
->>>>>>> 68c972de
         livenessProbe:
           httpGet:
             path: /healthz
