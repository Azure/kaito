--- conflicted
+++ resolved
@@ -35,28 +35,25 @@
     type: text-generation
     version: https://huggingface.co/tiiuae/falcon-7b/commit/898df1396f35e447d5fe44e0a3ccaaaa69f30d36
     runtime: tfs
-    tag: 0.0.3
+    tag: 0.0.4
   - name: falcon-7b-instruct
     type: text-generation
     version: https://huggingface.co/tiiuae/falcon-7b-instruct/commit/cf4b3c42ce2fdfe24f753f0f0d179202fea59c99
     runtime: tfs
-    tag: 0.0.3
+    tag: 0.0.4
   - name: falcon-40b
     type: text-generation
     version: https://huggingface.co/tiiuae/falcon-40b/commit/4a70170c215b36a3cce4b4253f6d0612bb7d4146
     runtime: tfs
-    tag: 0.0.3
+    tag: 0.0.4
   - name: falcon-40b-instruct
     type: text-generation
     version: https://huggingface.co/tiiuae/falcon-40b-instruct/commit/ecb78d97ac356d098e79f0db222c9ce7c5d9ee5f
     runtime: tfs
-    tag: 0.0.3
+    tag: 0.0.4
     # Tag history:
-<<<<<<< HEAD
-    # 0.0.3 - Version endpoint
-=======
+    # 0.0.4 - Version endpoint
     # 0.0.3 - Update Default Params (#294)
->>>>>>> 62edd965
     # 0.0.2 - Inference API Cleanup (#233)
     # 0.0.1 - Initial Release
 
@@ -65,18 +62,15 @@
     type: text-generation 
     version: https://huggingface.co/mistralai/Mistral-7B-v0.1/commit/26bca36bde8333b5d7f72e9ed20ccda6a618af24
     runtime: tfs
-    tag: 0.0.3
+    tag: 0.0.4
   - name: mistral-7b-instruct
     type: text-generation
     version: https://huggingface.co/mistralai/Mistral-7B-Instruct-v0.2/commit/b70aa86578567ba3301b21c8a27bea4e8f6d6d61
     runtime: tfs
-    tag: 0.0.3
+    tag: 0.0.4
     # Tag history:
-<<<<<<< HEAD
-    # 0.0.3 - Version endpoint
-=======
+    # 0.0.4 - Version endpoint
     # 0.0.3 - Update Default Params (#294)
->>>>>>> 62edd965
     # 0.0.2 - Inference API Cleanup (#233)
     # 0.0.1 - Initial Release
 
