// Copyright (c) Microsoft Corporation.
// Licensed under the MIT license.
package falcon

import (
	"time"

	kaitov1alpha1 "github.com/azure/kaito/api/v1alpha1"
	"github.com/azure/kaito/pkg/inference"
	"github.com/azure/kaito/pkg/model"
	"github.com/azure/kaito/pkg/utils/plugin"
)

func init() {
	plugin.KaitoModelRegister.Register(&plugin.Registration{
		Name:     PresetFalcon7BModel,
		Instance: &falconA,
	})
	plugin.KaitoModelRegister.Register(&plugin.Registration{
		Name:     PresetFalcon7BInstructModel,
		Instance: &falconB,
	})
	plugin.KaitoModelRegister.Register(&plugin.Registration{
		Name:     PresetFalcon40BModel,
		Instance: &falconC,
	})
	plugin.KaitoModelRegister.Register(&plugin.Registration{
		Name:     PresetFalcon40BInstructModel,
		Instance: &falconD,
	})
}

var (
	PresetFalcon7BModel          = "falcon-7b"
	PresetFalcon40BModel         = "falcon-40b"
	PresetFalcon7BInstructModel  = PresetFalcon7BModel + "-instruct"
	PresetFalcon40BInstructModel = PresetFalcon40BModel + "-instruct"

<<<<<<< HEAD
	baseCommandPresetFalcon = "accelerate launch"

	falconRunParams = map[string]string{
		"torch_dtype": "bfloat16",
		"pipeline":    "text-generation",
	}
=======
	PresetFalconTagMap = map[string]string{
		"Falcon7B":          "0.0.1",
		"Falcon7BInstruct":  "0.0.1",
		"Falcon40B":         "0.0.1",
		"Falcon40BInstruct": "0.0.1",
	}

	baseCommandPresetFalcon = "accelerate launch --use_deepspeed"
	falconRunParams         = map[string]string{}
>>>>>>> 72011613
)

var falconA falcon7b

type falcon7b struct{}

func (*falcon7b) GetInferenceParameters() *model.PresetInferenceParam {
	return &model.PresetInferenceParam{
		ModelFamilyName:           "Falcon",
		ImageAccessMode:           string(kaitov1alpha1.ModelImageAccessModePublic),
		DiskStorageRequirement:    "50Gi",
		GPUCountRequirement:       "1",
		TotalGPUMemoryRequirement: "14Gi",
		PerGPUMemoryRequirement:   "0Gi", // We run Falcon using native vertical model parallel, no per GPU memory requirement.
		TorchRunParams:            inference.DefaultAccelerateParams,
		ModelRunParams:            falconRunParams,
		DeploymentTimeout:         time.Duration(30) * time.Minute,
		BaseCommand:               baseCommandPresetFalcon,
		Tag:                       PresetFalconTagMap["Falcon7B"],
	}

}
func (*falcon7b) SupportDistributedInference() bool {
	return false
}

var falconB falcon7bInst

type falcon7bInst struct{}

func (*falcon7bInst) GetInferenceParameters() *model.PresetInferenceParam {
	return &model.PresetInferenceParam{
		ModelFamilyName:           "Falcon",
		ImageAccessMode:           string(kaitov1alpha1.ModelImageAccessModePublic),
		DiskStorageRequirement:    "50Gi",
		GPUCountRequirement:       "1",
		TotalGPUMemoryRequirement: "14Gi",
		PerGPUMemoryRequirement:   "0Gi", // We run Falcon using native vertical model parallel, no per GPU memory requirement.
		TorchRunParams:            inference.DefaultAccelerateParams,
		ModelRunParams:            falconRunParams,
		DeploymentTimeout:         time.Duration(30) * time.Minute,
		BaseCommand:               baseCommandPresetFalcon,
		Tag:                       PresetFalconTagMap["Falcon7BInstruct"],
	}

}
func (*falcon7bInst) SupportDistributedInference() bool {
	return false
}

var falconC falcon40b

type falcon40b struct{}

func (*falcon40b) GetInferenceParameters() *model.PresetInferenceParam {
	return &model.PresetInferenceParam{
		ModelFamilyName:           "Falcon",
		ImageAccessMode:           string(kaitov1alpha1.ModelImageAccessModePublic),
		DiskStorageRequirement:    "400",
		GPUCountRequirement:       "2",
		TotalGPUMemoryRequirement: "90Gi",
		PerGPUMemoryRequirement:   "0Gi", // We run Falcon using native vertical model parallel, no per GPU memory requirement.
		TorchRunParams:            inference.DefaultAccelerateParams,
		ModelRunParams:            falconRunParams,
		DeploymentTimeout:         time.Duration(30) * time.Minute,
		BaseCommand:               baseCommandPresetFalcon,
		Tag:                       PresetFalconTagMap["Falcon40B"],
	}

}
func (*falcon40b) SupportDistributedInference() bool {
	return false
}

var falconD falcon40bInst

type falcon40bInst struct{}

func (*falcon40bInst) GetInferenceParameters() *model.PresetInferenceParam {
	return &model.PresetInferenceParam{
		ModelFamilyName:           "Falcon",
		ImageAccessMode:           string(kaitov1alpha1.ModelImageAccessModePublic),
		DiskStorageRequirement:    "400",
		GPUCountRequirement:       "2",
		TotalGPUMemoryRequirement: "90Gi",
		PerGPUMemoryRequirement:   "0Gi", // We run Falcon using native vertical model parallel, no per GPU memory requirement.
		TorchRunParams:            inference.DefaultAccelerateParams,
		ModelRunParams:            falconRunParams,
		DeploymentTimeout:         time.Duration(30) * time.Minute,
		BaseCommand:               baseCommandPresetFalcon,
		Tag:                       PresetFalconTagMap["Falcon40BInstruct"],
	}
}

func (*falcon40bInst) SupportDistributedInference() bool {
	return false
}<|MERGE_RESOLUTION|>--- conflicted
+++ resolved
@@ -36,14 +36,6 @@
 	PresetFalcon7BInstructModel  = PresetFalcon7BModel + "-instruct"
 	PresetFalcon40BInstructModel = PresetFalcon40BModel + "-instruct"
 
-<<<<<<< HEAD
-	baseCommandPresetFalcon = "accelerate launch"
-
-	falconRunParams = map[string]string{
-		"torch_dtype": "bfloat16",
-		"pipeline":    "text-generation",
-	}
-=======
 	PresetFalconTagMap = map[string]string{
 		"Falcon7B":          "0.0.1",
 		"Falcon7BInstruct":  "0.0.1",
@@ -53,7 +45,15 @@
 
 	baseCommandPresetFalcon = "accelerate launch --use_deepspeed"
 	falconRunParams         = map[string]string{}
->>>>>>> 72011613
+
+	/* Migrate to this upon Prod image update
+	baseCommandPresetFalcon = "accelerate launch"
+
+	falconRunParams = map[string]string{
+		"torch_dtype": "bfloat16",
+		"pipeline":    "text-generation",
+	}
+	*/
 )
 
 var falconA falcon7b
