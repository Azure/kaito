--- conflicted
+++ resolved
@@ -64,11 +64,7 @@
 		PerGPUMemoryRequirement:   "0Gi", // We run Falcon using native vertical model parallel, no per GPU memory requirement.
 		TorchRunParams:            inference.DefaultAccelerateParams,
 		ModelRunParams:            falconRunParams,
-<<<<<<< HEAD
-		WorkloadTimeout:           time.Duration(30) * time.Minute,
-=======
 		ReadinessTimeout:          time.Duration(30) * time.Minute,
->>>>>>> 08dd1f40
 		BaseCommand:               baseCommandPresetFalcon,
 		Tag:                       PresetFalconTagMap["Falcon7B"],
 	}
@@ -83,15 +79,9 @@
 		PerGPUMemoryRequirement:   "16Gi",
 		//TorchRunParams:            tuning.DefaultAccelerateParams, // TODO
 		//ModelRunPrams:             falconRunTuningParams, // TODO
-<<<<<<< HEAD
-		WorkloadTimeout: time.Duration(30) * time.Minute,
-		BaseCommand:     baseCommandPresetFalcon,
-		Tag:             PresetFalconTagMap["Falcon7B"],
-=======
 		ReadinessTimeout: time.Duration(30) * time.Minute,
 		BaseCommand:      baseCommandPresetFalcon,
 		Tag:              PresetFalconTagMap["Falcon7B"],
->>>>>>> 08dd1f40
 	}
 }
 
@@ -116,11 +106,7 @@
 		PerGPUMemoryRequirement:   "0Gi", // We run Falcon using native vertical model parallel, no per GPU memory requirement.
 		TorchRunParams:            inference.DefaultAccelerateParams,
 		ModelRunParams:            falconRunParams,
-<<<<<<< HEAD
-		WorkloadTimeout:           time.Duration(30) * time.Minute,
-=======
 		ReadinessTimeout:          time.Duration(30) * time.Minute,
->>>>>>> 08dd1f40
 		BaseCommand:               baseCommandPresetFalcon,
 		Tag:                       PresetFalconTagMap["Falcon7BInstruct"],
 	}
@@ -150,11 +136,7 @@
 		PerGPUMemoryRequirement:   "0Gi", // We run Falcon using native vertical model parallel, no per GPU memory requirement.
 		TorchRunParams:            inference.DefaultAccelerateParams,
 		ModelRunParams:            falconRunParams,
-<<<<<<< HEAD
-		WorkloadTimeout:           time.Duration(30) * time.Minute,
-=======
 		ReadinessTimeout:          time.Duration(30) * time.Minute,
->>>>>>> 08dd1f40
 		BaseCommand:               baseCommandPresetFalcon,
 		Tag:                       PresetFalconTagMap["Falcon40B"],
 	}
@@ -170,15 +152,9 @@
 		PerGPUMemoryRequirement:   "16Gi",
 		//TorchRunParams:            tuning.DefaultAccelerateParams, // TODO
 		//ModelRunPrams:             falconRunTuningParams, // TODO
-<<<<<<< HEAD
-		WorkloadTimeout: time.Duration(30) * time.Minute,
-		BaseCommand:     baseCommandPresetFalcon,
-		Tag:             PresetFalconTagMap["Falcon40B"],
-=======
 		ReadinessTimeout: time.Duration(30) * time.Minute,
 		BaseCommand:      baseCommandPresetFalcon,
 		Tag:              PresetFalconTagMap["Falcon40B"],
->>>>>>> 08dd1f40
 	}
 }
 func (*falcon40b) SupportDistributedInference() bool {
@@ -202,11 +178,7 @@
 		PerGPUMemoryRequirement:   "0Gi", // We run Falcon using native vertical model parallel, no per GPU memory requirement.
 		TorchRunParams:            inference.DefaultAccelerateParams,
 		ModelRunParams:            falconRunParams,
-<<<<<<< HEAD
-		WorkloadTimeout:           time.Duration(30) * time.Minute,
-=======
 		ReadinessTimeout:          time.Duration(30) * time.Minute,
->>>>>>> 08dd1f40
 		BaseCommand:               baseCommandPresetFalcon,
 		Tag:                       PresetFalconTagMap["Falcon40BInstruct"],
 	}
