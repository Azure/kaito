--- conflicted
+++ resolved
@@ -23,11 +23,8 @@
         default: "eastus"
       k8s_version:
         type: string
-<<<<<<< HEAD
-=======
         default: "1.30.0"
 
->>>>>>> 001d148c
 jobs:
   e2e-tests:
     runs-on: [ "self-hosted" ]
