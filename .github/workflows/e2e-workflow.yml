name: kaito-e2e-workflow

on:
  workflow_call:
    inputs:
      git_sha:
        type: string
        required: true
      node_provisioner:
        type: string
        required: false
        default: gpuprovisioner
      tag:
        type: string
      isRelease:
        type: boolean
        default: false
      registry:
        type: string
      region:
        type: string
        description: "the azure location to run the e2e test in"
        default: "eastus"
      k8s_version:
        type: string

jobs:
  e2e-tests:
    runs-on: ubuntu-latest
    name: e2e-tests-${{ inputs.node_provisioner }}
    permissions:
      contents: read
      id-token: write # This is required for requesting the JWT
    environment: e2e-test
    env:
      GO_VERSION: "1.22"
      KARPENTER_NAMESPACE: "karpenter"
      GPU_PROVISIONER_NAMESPACE: "gpu-provisioner"
    steps:
      - name: Harden Runner
        uses: step-security/harden-runner@5c7944e73c4c2a096b17a9cb74d65b6c2bbafbde # v2.9.1
        with:
          egress-policy: audit

      - name: Checkout
        uses: actions/checkout@692973e3d937129bcbf40652eb9f2f61becf3332 # v4.1.7
        with:
          ref: ${{ inputs.git_sha }}

      - name: Set e2e Resource and Cluster Name
        run: |
          rand=$(git rev-parse --short ${{ inputs.git_sha }})

          if [ "$rand" = "" ]; then
             rand=$RANDOM
          fi

          echo "VERSION=${rand}" >> $GITHUB_ENV
          echo "CLUSTER_NAME=${{ inputs.node_provisioner }}${rand}" >> $GITHUB_ENV
          echo "REGISTRY=${{ inputs.node_provisioner }}${rand}.azurecr.io" >> $GITHUB_ENV
          echo "RUN_LLAMA_13B=false" >> $GITHUB_ENV

      - name: Set Registry
        if: ${{ inputs.isRelease }}
        run: |
          echo "REGISTRY=${{ inputs.registry }}" >> $GITHUB_ENV
          echo "VERSION=$(echo ${{ inputs.tag }} | tr -d v)" >> $GITHUB_ENV

      - name: Set up Go ${{ env.GO_VERSION }}
        uses: actions/setup-go@v5.0.2
        with:
          go-version: ${{ env.GO_VERSION  }}

      - name: Install Azure CLI latest
        shell: bash
        run: |
          if ! which az > /dev/null; then
            echo "Azure CLI not found. Installing..."
            curl -sL https://aka.ms/InstallAzureCLIDeb | sudo bash
          else
            echo "Azure CLI already installed."
          fi
      
          # Echo the environment variables correctly
          echo "E2E_ACR_AMRT_USERNAME in GitHub Actions is: ${{ env.E2E_ACR_AMRT_USERNAME }}"
          echo "E2E_ACR_AMRT_USERNAME in bash shell is: $E2E_ACR_AMRT_USERNAME"
        env:
          E2E_ACR_AMRT_USERNAME: ${{ secrets.E2E_ACR_AMRT_USERNAME }}

      - name: Az login
        uses: azure/login@v2.2.0
        with:
<<<<<<< HEAD
          client-id: $E2E_CLIENT_ID
          tenant-id: $E2E_TENANT_ID
          subscription-id: $E2E_SUBSCRIPTION_ID
=======
          client-id: ${{ secrets.E2E_CLIENT_ID }}
          tenant-id: ${{ secrets.E2E_TENANT_ID }}
          subscription-id: ${{ secrets.E2E_SUBSCRIPTION_ID }}
>>>>>>> 65b844a4

      - uses: azure/setup-helm@v4
        with:
          token: ${{ secrets.GITHUB_TOKEN }}
        id: install

      - name: Create Resource Group
        shell: bash
        run: |
          make create-rg
        env:
          AZURE_RESOURCE_GROUP: ${{ env.CLUSTER_NAME }}

      - name: Create ACR
        shell: bash
        run: |
          make create-acr
        env:
          AZURE_RESOURCE_GROUP: ${{ env.CLUSTER_NAME }}
          AZURE_ACR_NAME: ${{ env.CLUSTER_NAME }}

      - name: Create Azure Identity
        uses: azure/CLI@v2.0.0
        with:
          inlineScript: |
            az identity create --name ${{ inputs.node_provisioner }}Identity --resource-group  ${{ env.CLUSTER_NAME }}

      - name: Generate APIs
        run: |
          make generate

      - name: build KAITO image
        if: ${{ !inputs.isRelease }}
        shell: bash
        run: |
          make docker-build-kaito
        env:
          REGISTRY: ${{ env.REGISTRY }}
          VERSION: ${{ env.VERSION }}

      - name: build adapter image
        shell: bash
        run: |
          make docker-build-adapter
        env:
          REGISTRY: ${{ env.CLUSTER_NAME }}.azurecr.io

      - name: build dataset image
        shell: bash
        run: |
          make docker-build-dataset
        env:
          REGISTRY: ${{ env.CLUSTER_NAME }}.azurecr.io

      - name: create cluster
        shell: bash
        run: |
          if [ "${{ inputs.node_provisioner }}" == "gpuprovisioner" ]; then
             make create-aks-cluster
          else
            make create-aks-cluster-for-karpenter
          fi
        env:
          AZURE_ACR_NAME: ${{ env.CLUSTER_NAME }}
          AZURE_RESOURCE_GROUP: ${{ env.CLUSTER_NAME }}
          AZURE_CLUSTER_NAME: ${{ env.CLUSTER_NAME }}
          AZURE_LOCATION: ${{ inputs.region }}
          AKS_K8S_VERSION: ${{ inputs.k8s_version }}

      - name: Az login
        uses: azure/login@6c251865b4e6290e7b78be643ea2d005bc51f69a # v2.1.1
        with:
          client-id: ${{ secrets.E2E_CLIENT_ID }}
          tenant-id: ${{ secrets.E2E_TENANT_ID }}
          subscription-id: ${{ secrets.E2E_SUBSCRIPTION_ID }}

      - name: Create Identities and Permissions for ${{ inputs.node_provisioner }}
        shell: bash
        run: |
          make generate-identities
        env:
          AZURE_RESOURCE_GROUP: ${{ env.CLUSTER_NAME }}
          AZURE_CLUSTER_NAME: ${{ env.CLUSTER_NAME }}
          TEST_SUITE: ${{ inputs.node_provisioner }}
          AZURE_SUBSCRIPTION_ID: ${{ secrets.E2E_SUBSCRIPTION_ID }}

      - name: Install gpu-provisioner helm chart
        if: ${{ inputs.node_provisioner == 'gpuprovisioner' }}
        shell: bash
        run: |
          make gpu-provisioner-helm
        env:
          AZURE_RESOURCE_GROUP: ${{ env.CLUSTER_NAME }}
          AZURE_CLUSTER_NAME: ${{ env.CLUSTER_NAME }}
          AZURE_TENANT_ID: ${{ secrets.E2E_TENANT_ID }}
          AZURE_SUBSCRIPTION_ID: ${{ secrets.E2E_SUBSCRIPTION_ID }}
          GPU_PROVISIONER_VERSION: ${{ vars.GPU_PROVISIONER_VERSION }}

      - name: Install karpenter Azure provider helm chart
        if: ${{ inputs.node_provisioner == 'azkarpenter' }}
        shell: bash
        run: |
          make azure-karpenter-helm
        env:
          AZURE_RESOURCE_GROUP: ${{ env.CLUSTER_NAME }}
          AZURE_CLUSTER_NAME: ${{ env.CLUSTER_NAME }}
          AZURE_TENANT_ID: ${{ secrets.E2E_TENANT_ID }}
          AZURE_SUBSCRIPTION_ID: ${{ secrets.E2E_SUBSCRIPTION_ID }}
          KARPENTER_VERSION: ${{ vars.KARPENTER_VERSION }}
          KARPENTER_NAMESPACE: ${{ env.KARPENTER_NAMESPACE }}

      - uses: azure/login@6c251865b4e6290e7b78be643ea2d005bc51f69a # v2.1.1
        with:
          client-id: ${{ secrets.E2E_CLIENT_ID }}
          tenant-id: ${{ secrets.E2E_TENANT_ID }}
          subscription-id: ${{ secrets.E2E_SUBSCRIPTION_ID }}

      - name: build KAITO image
        if: ${{ !inputs.isRelease }}
        shell: bash
        run: |
          make docker-build-kaito
        env:
          REGISTRY: ${{ env.REGISTRY }}
          VERSION: ${{ env.VERSION }}

      - name: Install KAITO Workspace helm chart
        shell: bash
        run: |
          make az-patch-install-helm
          kubectl wait --for=condition=available deploy "kaito-workspace" -n kaito-workspace --timeout=300s
        env:
          AZURE_RESOURCE_GROUP: ${{ env.CLUSTER_NAME }}
          AZURE_CLUSTER_NAME: ${{ env.CLUSTER_NAME }}
          REGISTRY: ${{ env.REGISTRY }}
          VERSION: ${{ env.VERSION }}
          TEST_SUITE: ${{ inputs.node_provisioner }}

      # Retrieve E2E ACR credentials and create Kubernetes secret
      - name: Set up E2E ACR Credentials and Secret
        shell: bash
        run: |
          # Retrieve the ACR username and password
          ACR_USERNAME=$(az acr credential show --name ${{ env.CLUSTER_NAME }} --resource-group ${{ env.CLUSTER_NAME }} --query "username" -o tsv)
          ACR_PASSWORD=$(az acr credential show --name ${{ env.CLUSTER_NAME }} --resource-group ${{ env.CLUSTER_NAME }} --query "passwords[0].value" -o tsv)

          # Ensure credentials were retrieved successfully
          if [ -z "$ACR_USERNAME" ] || [ -z "$ACR_PASSWORD" ]; then
            echo "Failed to retrieve ACR credentials"
            exit 1
          fi

          # Create the Kubernetes secret with the retrieved credentials
          kubectl create secret docker-registry ${{ env.CLUSTER_NAME }}-acr-secret \
          --docker-server=${{ env.CLUSTER_NAME }}.azurecr.io \
          --docker-username=${ACR_USERNAME} \
          --docker-password=${ACR_PASSWORD}

      # Add Private-Hosted ACR secret for private models like llama
      - name: Add Private-Hosted ACR Secret Credentials
        run: |
          kubectl create secret docker-registry ${{ secrets.E2E_AMRT_SECRET_NAME }} \
          --docker-server=${{ secrets.E2E_ACR_AMRT_USERNAME }}.azurecr.io \
          --docker-username=${{ secrets.E2E_ACR_AMRT_USERNAME }} \
          --docker-password=${{ secrets.E2E_ACR_AMRT_PASSWORD }}

      - name: Log ${{ inputs.node_provisioner }}
        run: |
          if [ "${{ inputs.node_provisioner }}" == "gpuprovisioner" ]; then
            kubectl logs -n "${{ env.GPU_PROVISIONER_NAMESPACE }}" -l app.kubernetes.io/name=gpu-provisioner -c controller
          else
            kubectl logs -n "${{ env.KARPENTER_NAMESPACE }}" -l app.kubernetes.io/name=karpenter -c controller
          fi

      - name: Log kaito-workspace
        run: |
          kubectl get pods -n kaito-workspace -o name | grep "^pod/kaito-workspace" | sed 's/^pod\///' | xargs -I {} kubectl logs -n kaito-workspace {}

      - name: Run e2e test
        run: |
          make kaito-workspace-e2e-test
        env:
          AZURE_CLUSTER_NAME: ${{ env.CLUSTER_NAME }}
          RUN_LLAMA_13B: ${{ env.RUN_LLAMA_13B }}
          REGISTRY: ${{ env.REGISTRY }}
          AI_MODELS_REGISTRY: ${{ secrets.E2E_ACR_AMRT_USERNAME }}.azurecr.io
          AI_MODELS_REGISTRY_SECRET: ${{ secrets.E2E_AMRT_SECRET_NAME }}
          TEST_SUITE: ${{ inputs.node_provisioner }}
          E2E_ACR_REGISTRY: ${{ env.CLUSTER_NAME }}.azurecr.io
          E2E_ACR_REGISTRY_SECRET: ${{ env.CLUSTER_NAME }}-acr-secret

      - name: Cleanup e2e resources
        if: ${{ always() }}
        uses: azure/CLI@v2.0.0
        with:
          inlineScript: |
            set +e
            az group delete --name "${{ env.CLUSTER_NAME }}" --yes --no-wait || true<|MERGE_RESOLUTION|>--- conflicted
+++ resolved
@@ -90,15 +90,9 @@
       - name: Az login
         uses: azure/login@v2.2.0
         with:
-<<<<<<< HEAD
           client-id: $E2E_CLIENT_ID
           tenant-id: $E2E_TENANT_ID
           subscription-id: $E2E_SUBSCRIPTION_ID
-=======
-          client-id: ${{ secrets.E2E_CLIENT_ID }}
-          tenant-id: ${{ secrets.E2E_TENANT_ID }}
-          subscription-id: ${{ secrets.E2E_SUBSCRIPTION_ID }}
->>>>>>> 65b844a4
 
       - uses: azure/setup-helm@v4
         with:
