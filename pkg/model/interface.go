// Copyright (c) Microsoft Corporation.
// Licensed under the MIT license.
package model

import (
	"time"
)

type Model interface {
	GetInferenceParameters() *PresetParam
	GetTuningParameters() *PresetParam
	SupportDistributedInference() bool //If true, the model workload will be a StatefulSet, using the torch elastic runtime framework.
	SupportTuning() bool
}

// PresetParam defines the preset inference parameters for a model.
type PresetParam struct {
	ModelFamilyName           string            // The name of the model family.
	ImageAccessMode           string            // Defines where the Image is Public or Private.
	DiskStorageRequirement    string            // Disk storage requirements for the model.
	GPUCountRequirement       string            // Number of GPUs required for the Preset.
	TotalGPUMemoryRequirement string            // Total GPU memory required for the Preset.
	PerGPUMemoryRequirement   string            // GPU memory required per GPU.
	TorchRunParams            map[string]string // Parameters for configuring the torchrun command.
	TorchRunRdzvParams        map[string]string // Optional rendezvous parameters for distributed training/inference using torchrun (elastic).
	// BaseCommand is the initial command (e.g., 'torchrun', 'accelerate launch') used in the command line.
	BaseCommand    string
	ModelRunParams map[string]string // Parameters for running the model training/inference.
<<<<<<< HEAD
	// WorkloadTimeout defines the maximum duration for creating the workload.
	// This timeout accommodates the size of the image, ensuring pull completion
	// even under slower network conditions or unforeseen delays.
	WorkloadTimeout time.Duration
=======
	// ReadinessTimeout defines the maximum duration for creating the workload.
	// This timeout accommodates the size of the image, ensuring pull completion
	// even under slower network conditions or unforeseen delays.
	ReadinessTimeout time.Duration
>>>>>>> 08dd1f40
	// WorldSize defines the number of processes required for distributed inference.
	WorldSize int
	Tag       string // The model image tag
}<|MERGE_RESOLUTION|>--- conflicted
+++ resolved
@@ -26,17 +26,10 @@
 	// BaseCommand is the initial command (e.g., 'torchrun', 'accelerate launch') used in the command line.
 	BaseCommand    string
 	ModelRunParams map[string]string // Parameters for running the model training/inference.
-<<<<<<< HEAD
-	// WorkloadTimeout defines the maximum duration for creating the workload.
-	// This timeout accommodates the size of the image, ensuring pull completion
-	// even under slower network conditions or unforeseen delays.
-	WorkloadTimeout time.Duration
-=======
 	// ReadinessTimeout defines the maximum duration for creating the workload.
 	// This timeout accommodates the size of the image, ensuring pull completion
 	// even under slower network conditions or unforeseen delays.
 	ReadinessTimeout time.Duration
->>>>>>> 08dd1f40
 	// WorldSize defines the number of processes required for distributed inference.
 	WorldSize int
 	Tag       string // The model image tag
