package tuning

import (
	"context"
	"fmt"
	"os"
	"strings"

<<<<<<< HEAD
	"k8s.io/apimachinery/pkg/api/errors"
	"k8s.io/apimachinery/pkg/api/resource"
	"k8s.io/apimachinery/pkg/util/intstr"
	"k8s.io/klog/v2"
=======
	"k8s.io/apimachinery/pkg/api/resource"
>>>>>>> a9af1715

	kaitov1alpha1 "github.com/azure/kaito/api/v1alpha1"
	"github.com/azure/kaito/pkg/model"
	"github.com/azure/kaito/pkg/resources"
	"github.com/azure/kaito/pkg/utils"
	corev1 "k8s.io/api/core/v1"
	"sigs.k8s.io/controller-runtime/pkg/client"
)

const (
	ProbePath  = "/healthz"
	Port5000   = int32(5000)
	TuningFile = "fine_tuning_api.py"
)

var (
	containerPorts = []corev1.ContainerPort{{
		ContainerPort: Port5000,
	},
	}

	livenessProbe = &corev1.Probe{
		ProbeHandler: corev1.ProbeHandler{
			HTTPGet: &corev1.HTTPGetAction{
				Port: intstr.FromInt(5000),
				Path: ProbePath,
			},
		},
		InitialDelaySeconds: 600, // 10 minutes
		PeriodSeconds:       10,
	}

	readinessProbe = &corev1.Probe{
		ProbeHandler: corev1.ProbeHandler{
			HTTPGet: &corev1.HTTPGetAction{
				Port: intstr.FromInt(5000),
				Path: ProbePath,
			},
		},
		InitialDelaySeconds: 30,
		PeriodSeconds:       10,
	}

	tolerations = []corev1.Toleration{
		{
			Effect:   corev1.TaintEffectNoSchedule,
			Operator: corev1.TolerationOpEqual,
			Key:      resources.GPUString,
		},
		{
			Effect: corev1.TaintEffectNoSchedule,
			Value:  resources.GPUString,
			Key:    "sku",
		},
	}
)

func getInstanceGPUCount(sku string) int {
	gpuConfig, exists := kaitov1alpha1.SupportedGPUConfigs[sku]
	if !exists {
		return 1
	}
	return gpuConfig.GPUCount
}

func GetTuningImageInfo(ctx context.Context, wObj *kaitov1alpha1.Workspace, presetObj *model.PresetParam) string {
	registryName := os.Getenv("PRESET_REGISTRY_NAME")
	return fmt.Sprintf("%s/%s:%s", registryName, "kaito-tuning-"+string(wObj.Tuning.Preset.Name), presetObj.Tag)
}

func GetDataSrcImageInfo(ctx context.Context, wObj *kaitov1alpha1.Workspace) (string, []corev1.LocalObjectReference) {
	imagePullSecretRefs := make([]corev1.LocalObjectReference, len(wObj.Tuning.Input.ImagePullSecrets))
	for i, secretName := range wObj.Tuning.Input.ImagePullSecrets {
		imagePullSecretRefs[i] = corev1.LocalObjectReference{Name: secretName}
	}
	return wObj.Tuning.Input.Image, imagePullSecretRefs
}

func GetDataDestImageInfo(ctx context.Context, wObj *kaitov1alpha1.Workspace) (string, []corev1.LocalObjectReference) {
	imagePushSecretRefs := []corev1.LocalObjectReference{{Name: wObj.Tuning.Output.ImagePushSecret}}
	return wObj.Tuning.Output.Image, imagePushSecretRefs
}

func EnsureTuningConfigMap(ctx context.Context, workspaceObj *kaitov1alpha1.Workspace,
	tuningObj *model.PresetParam, kubeClient client.Client) error {
	// Copy Configmap from helm chart configmap into workspace
	existingCM := &corev1.ConfigMap{}
	err := resources.GetResource(ctx, workspaceObj.Tuning.ConfigTemplate, workspaceObj.Namespace, kubeClient, existingCM)
	if err != nil {
		if !errors.IsNotFound(err) {
			return err
		}
	} else {
		klog.Infof("ConfigMap already exists in target namespace: %s, no action taken.\n", workspaceObj.Namespace)
		return nil
	}

	releaseNamespace, err := utils.GetReleaseNamespace()
	if err != nil {
		return fmt.Errorf("failed to get release namespace: %v", err)
	}
	templateCM := &corev1.ConfigMap{}
	err = resources.GetResource(ctx, workspaceObj.Tuning.ConfigTemplate, releaseNamespace, kubeClient, templateCM)
	if err != nil {
		return fmt.Errorf("failed to get ConfigMap from template namespace: %v", err)
	}

	templateCM.Namespace = workspaceObj.Namespace
	templateCM.ResourceVersion = "" // Clear metadata not needed for creation
	templateCM.UID = ""             // Clear UID

	// TODO: Any Custom Preset override logic for the configmap can go here
	err = resources.CreateResource(ctx, templateCM, kubeClient)
	if err != nil {
		return fmt.Errorf("failed to create ConfigMap in target namespace, %s: %v", workspaceObj.Namespace, err)
	}

	return nil
}

func CreatePresetTuning(ctx context.Context, workspaceObj *kaitov1alpha1.Workspace,
	tuningObj *model.PresetParam, kubeClient client.Client) (client.Object, error) {
	initContainers, imagePullSecrets, volumes, volumeMounts, err := prepareDataSource(ctx, workspaceObj, kubeClient)
	if err != nil {
		return nil, err
	}

	err = EnsureTuningConfigMap(ctx, workspaceObj, tuningObj, kubeClient)
	if err != nil {
		return nil, err
	}

	shmVolume, shmVolumeMount := utils.ConfigSHMVolume(*workspaceObj.Resource.Count)
	if shmVolume.Name != "" {
		volumes = append(volumes, shmVolume)
	}
	if shmVolumeMount.Name != "" {
		volumeMounts = append(volumeMounts, shmVolumeMount)
	}

	cmVolume, cmVolumeMount := utils.ConfigCMVolume(workspaceObj.Tuning.ConfigTemplate)
	volumes = append(volumes, cmVolume)
	volumeMounts = append(volumeMounts, cmVolumeMount)

	modelCommand, err := prepareModelRunParameters(ctx, tuningObj)
	if err != nil {
		return nil, err
	}
	commands, resourceReq := prepareTuningParameters(ctx, workspaceObj, modelCommand, tuningObj)
	tuningImage := GetTuningImageInfo(ctx, workspaceObj, tuningObj)

	jobObj := resources.GenerateTuningJobManifest(ctx, workspaceObj, tuningImage, imagePullSecrets, *workspaceObj.Resource.Count, commands,
		containerPorts, livenessProbe, readinessProbe, resourceReq, tolerations, initContainers, volumes, volumeMounts)

	err = resources.CreateResource(ctx, jobObj, kubeClient)
	if client.IgnoreAlreadyExists(err) != nil {
		return nil, err
	}
	return jobObj, nil
}

// Now there are three options for DataSource: 1. URL - 2. HostPath - 3. Image
func prepareDataSource(ctx context.Context, workspaceObj *kaitov1alpha1.Workspace, kubeClient client.Client) ([]corev1.Container, []corev1.LocalObjectReference, []corev1.Volume, []corev1.VolumeMount, error) {
	var initContainers []corev1.Container
	var volumes []corev1.Volume
	var volumeMounts []corev1.VolumeMount
	var imagePullSecrets []corev1.LocalObjectReference
	switch {
	case workspaceObj.Tuning.Input.Image != "":
		initContainers, volumes, volumeMounts = handleImageDataSource(ctx, workspaceObj)
		imagePullSecrets = getImageSecrets(ctx, workspaceObj)
	case len(workspaceObj.Tuning.Input.URLs) > 0:
		initContainers, volumes, volumeMounts = handleURLDataSource(ctx, workspaceObj)
	case workspaceObj.Tuning.Input.Volume != nil:
		initContainers, volumes, volumeMounts = handleVolumeDataSource(ctx, workspaceObj)
		_, imagePullSecrets = GetDataSrcImageInfo(ctx, workspaceObj)
<<<<<<< HEAD
=======
	case len(workspaceObj.Tuning.Input.URLs) > 0:
		initContainers, volumes, volumeMounts = handleURLDataSource(ctx, workspaceObj)
		// TODO: Future PR include
		// case workspaceObj.Tuning.Input.Volume != nil:
>>>>>>> a9af1715
	}
	return initContainers, imagePullSecrets, volumes, volumeMounts, nil
}

func getImageSecrets(ctx context.Context, workspaceObj *kaitov1alpha1.Workspace) []corev1.LocalObjectReference {
	imagePullSecretRefs := []corev1.LocalObjectReference{}
	for _, secretName := range workspaceObj.Tuning.Input.ImagePullSecrets {
		imagePullSecretRefs = append(imagePullSecretRefs, corev1.LocalObjectReference{Name: secretName})
	}
	return imagePullSecretRefs
}

func handleImageDataSource(ctx context.Context, workspaceObj *kaitov1alpha1.Workspace) ([]corev1.Container, []corev1.Volume, []corev1.VolumeMount) {
	var initContainers []corev1.Container
	// Constructing a multistep command that lists, copies, and then lists the destination
	command := "ls -la /data && cp -r /data/* " + utils.DefaultDataVolumePath + " && ls -la " + utils.DefaultDataVolumePath
	initContainers = append(initContainers, corev1.Container{
		Name:    "data-extractor",
		Image:   workspaceObj.Tuning.Input.Image,
		Command: []string{"sh", "-c", command},
		VolumeMounts: []corev1.VolumeMount{
			{
				Name:      "data-volume",
				MountPath: utils.DefaultDataVolumePath,
			},
		},
	})

	volumes, volumeMounts := utils.ConfigDataVolume("")
	return initContainers, volumes, volumeMounts
}

func handleURLDataSource(ctx context.Context, workspaceObj *kaitov1alpha1.Workspace) ([]corev1.Container, []corev1.Volume, []corev1.VolumeMount) {
	var initContainers []corev1.Container
	initContainers = append(initContainers, corev1.Container{
		Name:  "data-downloader",
		Image: "curlimages/curl",
		Command: []string{"sh", "-c", `
			for url in $DATA_URLS; do
				filename=$(basename "$url" | sed 's/[?=&]/_/g')
				curl -sSL $url -o $DATA_VOLUME_PATH/$filename
			done
		`},
		VolumeMounts: []corev1.VolumeMount{
			{
				Name:      "data-volume",
				MountPath: utils.DefaultDataVolumePath,
			},
		},
		Env: []corev1.EnvVar{
			{
				Name:  "DATA_URLS",
				Value: strings.Join(workspaceObj.Tuning.Input.URLs, " "),
			},
			{
				Name:  "DATA_VOLUME_PATH",
				Value: utils.DefaultDataVolumePath,
			},
		},
	})
	volumes, volumeMounts := utils.ConfigDataVolume("")
	return initContainers, volumes, volumeMounts
}

<<<<<<< HEAD
func handleVolumeDataSource(ctx context.Context, workspaceObj *kaitov1alpha1.Workspace) ([]corev1.Container, []corev1.Volume, []corev1.VolumeMount) {
	var initContainers []corev1.Container
	_ = workspaceObj.Tuning.Input.Volume
	// TODO
	// volumes, volumeMounts := utils.ConfigDataVolume(hostPath)
	// return initContainers, volumes, volumeMounts
	return initContainers, []corev1.Volume{}, []corev1.VolumeMount{}
}

func getDataDestinationImage(ctx context.Context, workspaceObj *kaitov1alpha1.Workspace) (string, []corev1.LocalObjectReference) {
	imageName := workspaceObj.Tuning.Output.Image
	imagePushSecrets := []corev1.LocalObjectReference{{Name: workspaceObj.Tuning.Output.ImagePushSecret}}
	return imageName, imagePushSecrets
}

func getDataDestination(ctx context.Context, workspaceObj *kaitov1alpha1.Workspace,
	tuningObj *model.PresetParam, kubeClient client.Client) (client.Object, error) {
	// TODO
	return nil, nil
}

=======
>>>>>>> a9af1715
func prepareModelRunParameters(ctx context.Context, tuningObj *model.PresetParam) (string, error) {
	modelCommand := utils.BuildCmdStr(TuningFile, tuningObj.ModelRunParams)
	return modelCommand, nil
}

// prepareTuningParameters builds a PyTorch command:
// accelerate launch <TORCH_PARAMS> baseCommand <MODEL_PARAMS>
// and sets the GPU resources required for inference.
// Returns the command and resource configuration.
func prepareTuningParameters(ctx context.Context, wObj *kaitov1alpha1.Workspace, modelCommand string, tuningObj *model.PresetParam) ([]string, corev1.ResourceRequirements) {
	// Set # of processes to GPU Count
	numProcesses := getInstanceGPUCount(wObj.Resource.InstanceType)
	tuningObj.TorchRunParams["num_processes"] = fmt.Sprintf("%d", numProcesses)
	torchCommand := utils.BuildCmdStr(tuningObj.BaseCommand, tuningObj.TorchRunParams)
	torchCommand = utils.BuildCmdStr(torchCommand, tuningObj.TorchRunRdzvParams)
	commands := utils.ShellCmd(torchCommand + " " + modelCommand)

	resourceRequirements := corev1.ResourceRequirements{
		Requests: corev1.ResourceList{
			corev1.ResourceName(resources.CapacityNvidiaGPU): resource.MustParse(tuningObj.GPUCountRequirement),
		},
		Limits: corev1.ResourceList{
			corev1.ResourceName(resources.CapacityNvidiaGPU): resource.MustParse(tuningObj.GPUCountRequirement),
		},
	}

	return commands, resourceRequirements
}<|MERGE_RESOLUTION|>--- conflicted
+++ resolved
@@ -6,14 +6,10 @@
 	"os"
 	"strings"
 
-<<<<<<< HEAD
 	"k8s.io/apimachinery/pkg/api/errors"
 	"k8s.io/apimachinery/pkg/api/resource"
 	"k8s.io/apimachinery/pkg/util/intstr"
 	"k8s.io/klog/v2"
-=======
-	"k8s.io/apimachinery/pkg/api/resource"
->>>>>>> a9af1715
 
 	kaitov1alpha1 "github.com/azure/kaito/api/v1alpha1"
 	"github.com/azure/kaito/pkg/model"
@@ -190,13 +186,10 @@
 	case workspaceObj.Tuning.Input.Volume != nil:
 		initContainers, volumes, volumeMounts = handleVolumeDataSource(ctx, workspaceObj)
 		_, imagePullSecrets = GetDataSrcImageInfo(ctx, workspaceObj)
-<<<<<<< HEAD
-=======
 	case len(workspaceObj.Tuning.Input.URLs) > 0:
 		initContainers, volumes, volumeMounts = handleURLDataSource(ctx, workspaceObj)
 		// TODO: Future PR include
 		// case workspaceObj.Tuning.Input.Volume != nil:
->>>>>>> a9af1715
 	}
 	return initContainers, imagePullSecrets, volumes, volumeMounts, nil
 }
@@ -261,7 +254,6 @@
 	return initContainers, volumes, volumeMounts
 }
 
-<<<<<<< HEAD
 func handleVolumeDataSource(ctx context.Context, workspaceObj *kaitov1alpha1.Workspace) ([]corev1.Container, []corev1.Volume, []corev1.VolumeMount) {
 	var initContainers []corev1.Container
 	_ = workspaceObj.Tuning.Input.Volume
@@ -283,8 +275,6 @@
 	return nil, nil
 }
 
-=======
->>>>>>> a9af1715
 func prepareModelRunParameters(ctx context.Context, tuningObj *model.PresetParam) (string, error) {
 	modelCommand := utils.BuildCmdStr(TuningFile, tuningObj.ModelRunParams)
 	return modelCommand, nil
