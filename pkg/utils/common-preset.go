// Copyright (c) Microsoft Corporation.
// Licensed under the MIT license.
package utils

import (
	corev1 "k8s.io/api/core/v1"
)

const (
	DefaultVolumeMountPath    = "/dev/shm"
	DefaultConfigMapMountPath = "/config"
	DefaultDataVolumePath     = "/data"
)

func ConfigSHMVolume(instanceCount int) (corev1.Volume, corev1.VolumeMount) {
	volume := corev1.Volume{}
	volumeMount := corev1.VolumeMount{}

	// Signifies multinode inference requirement
	if instanceCount > 1 {
		// Append share memory volume to any existing volumes
		volume = corev1.Volume{
			Name: "dshm",
			VolumeSource: corev1.VolumeSource{
				EmptyDir: &corev1.EmptyDirVolumeSource{
					Medium: "Memory",
				},
			},
		}

		volumeMount = corev1.VolumeMount{
			Name:      volume.Name,
			MountPath: DefaultVolumeMountPath,
		}
	}

	return volume, volumeMount
}

func ConfigCMVolume(cmName string) (corev1.Volume, corev1.VolumeMount) {
	volume := corev1.Volume{
		Name: "config-volume",
		VolumeSource: corev1.VolumeSource{
			ConfigMap: &corev1.ConfigMapVolumeSource{
				LocalObjectReference: corev1.LocalObjectReference{
					Name: cmName,
				},
			},
		},
	}

	volumeMount := corev1.VolumeMount{
		Name:      volume.Name,
<<<<<<< HEAD
		MountPath: "/config",
=======
		MountPath: DefaultConfigMapMountPath,
>>>>>>> e799d627
	}
	return volume, volumeMount
}

func ConfigDataVolume(hostPath string) ([]corev1.Volume, []corev1.VolumeMount) {
	var volumes []corev1.Volume
	var volumeMounts []corev1.VolumeMount
	var volumeSource corev1.VolumeSource
	if hostPath != "" {
		volumeSource = corev1.VolumeSource{
			HostPath: &corev1.HostPathVolumeSource{
				Path: hostPath,
			},
		}
	} else {
		volumeSource = corev1.VolumeSource{
			EmptyDir: &corev1.EmptyDirVolumeSource{},
		}
	}
	volumes = append(volumes, corev1.Volume{
		Name:         "data-volume",
		VolumeSource: volumeSource,
	})

	volumeMounts = append(volumeMounts, corev1.VolumeMount{
		Name:      "data-volume",
		MountPath: DefaultDataVolumePath,
	})
	return volumes, volumeMounts
}<|MERGE_RESOLUTION|>--- conflicted
+++ resolved
@@ -51,11 +51,7 @@
 
 	volumeMount := corev1.VolumeMount{
 		Name:      volume.Name,
-<<<<<<< HEAD
-		MountPath: "/config",
-=======
 		MountPath: DefaultConfigMapMountPath,
->>>>>>> e799d627
 	}
 	return volume, volumeMount
 }
