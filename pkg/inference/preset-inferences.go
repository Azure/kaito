--- conflicted
+++ resolved
@@ -5,9 +5,10 @@
 import (
 	"context"
 	"fmt"
-	"github.com/azure/kaito/pkg/utils"
 	"os"
 	"strconv"
+
+	"github.com/azure/kaito/pkg/utils"
 
 	kaitov1alpha1 "github.com/azure/kaito/api/v1alpha1"
 	"github.com/azure/kaito/pkg/model"
@@ -92,13 +93,7 @@
 	return nil
 }
 
-<<<<<<< HEAD
 func GetInferenceImageInfo(ctx context.Context, workspaceObj *kaitov1alpha1.Workspace, presetObj *model.PresetParam) (string, []corev1.LocalObjectReference) {
-=======
-func GetImageInfo(ctx context.Context, workspaceObj *kaitov1alpha1.Workspace, inferenceObj *model.PresetParam) (string, []corev1.LocalObjectReference) {
-	imageName := string(workspaceObj.Inference.Preset.Name)
-	imageTag := inferenceObj.Tag
->>>>>>> 08dd1f40
 	imagePullSecretRefs := []corev1.LocalObjectReference{}
 	if presetObj.ImageAccessMode == "private" {
 		imageName := workspaceObj.Inference.Preset.PresetOptions.Image
@@ -152,17 +147,10 @@
 // and sets the GPU resources required for inference.
 // Returns the command and resource configuration.
 func prepareInferenceParameters(ctx context.Context, inferenceObj *model.PresetParam) ([]string, corev1.ResourceRequirements) {
-<<<<<<< HEAD
 	torchCommand := utils.BuildCmdStr(inferenceObj.BaseCommand, inferenceObj.TorchRunParams)
 	torchCommand = utils.BuildCmdStr(torchCommand, inferenceObj.TorchRunRdzvParams)
 	modelCommand := utils.BuildCmdStr(InferenceFile, inferenceObj.ModelRunParams)
 	commands := utils.ShellCmd(torchCommand + " " + modelCommand)
-=======
-	torchCommand := buildCommandStr(inferenceObj.BaseCommand, inferenceObj.TorchRunParams)
-	torchCommand = buildCommandStr(torchCommand, inferenceObj.TorchRunRdzvParams)
-	modelCommand := buildCommandStr(InferenceFile, inferenceObj.ModelRunParams)
-	commands := shellCommand(torchCommand + " " + modelCommand)
->>>>>>> 08dd1f40
 
 	resourceRequirements := corev1.ResourceRequirements{
 		Requests: corev1.ResourceList{
@@ -174,49 +162,4 @@
 	}
 
 	return commands, resourceRequirements
-<<<<<<< HEAD
-=======
-}
-
-func configVolume(wObj *kaitov1alpha1.Workspace, inferenceObj *model.PresetParam) ([]corev1.Volume, []corev1.VolumeMount) {
-	volume := []corev1.Volume{}
-	volumeMount := []corev1.VolumeMount{}
-
-	// Signifies multinode inference requirement
-	if *wObj.Resource.Count > 1 {
-		// Append share memory volume to any existing volumes
-		volume = append(volume, corev1.Volume{
-			Name: "dshm",
-			VolumeSource: corev1.VolumeSource{
-				EmptyDir: &corev1.EmptyDirVolumeSource{
-					Medium: "Memory",
-				},
-			},
-		})
-
-		volumeMount = append(volumeMount, corev1.VolumeMount{
-			Name:      volume[0].Name,
-			MountPath: DefaultVolumeMountPath,
-		})
-	}
-
-	return volume, volumeMount
-}
-
-func shellCommand(command string) []string {
-	return []string{
-		"/bin/sh",
-		"-c",
-		command,
-	}
-}
-
-func buildCommandStr(baseCommand string, torchRunParams map[string]string) string {
-	updatedBaseCommand := baseCommand
-	for key, value := range torchRunParams {
-		updatedBaseCommand = fmt.Sprintf("%s --%s=%s", updatedBaseCommand, key, value)
-	}
-
-	return updatedBaseCommand
->>>>>>> 08dd1f40
 }