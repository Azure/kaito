// Copyright (c) Microsoft Corporation.
// Licensed under the MIT license.
package controllers

import (
	"context"
	"fmt"
	"sort"
	"strings"
	"time"

	"github.com/azure/kaito/pkg/tuning"
	batchv1 "k8s.io/api/batch/v1"

	"github.com/aws/karpenter-core/pkg/apis/v1alpha5"
	kaitov1alpha1 "github.com/azure/kaito/api/v1alpha1"
	"github.com/azure/kaito/pkg/inference"
	"github.com/azure/kaito/pkg/machine"
	"github.com/azure/kaito/pkg/resources"
	"github.com/azure/kaito/pkg/utils"
	"github.com/azure/kaito/pkg/utils/plugin"
	"github.com/go-logr/logr"
	"github.com/samber/lo"
	appsv1 "k8s.io/api/apps/v1"
	corev1 "k8s.io/api/core/v1"
	"k8s.io/apimachinery/pkg/api/errors"
	apierrors "k8s.io/apimachinery/pkg/api/errors"
	metav1 "k8s.io/apimachinery/pkg/apis/meta/v1"
	"k8s.io/apimachinery/pkg/runtime"
	"k8s.io/client-go/tools/record"
	"k8s.io/klog/v2"
	"k8s.io/utils/clock"
	ctrl "sigs.k8s.io/controller-runtime"
	"sigs.k8s.io/controller-runtime/pkg/client"
	"sigs.k8s.io/controller-runtime/pkg/controller"
	"sigs.k8s.io/controller-runtime/pkg/controller/controllerutil"
	"sigs.k8s.io/controller-runtime/pkg/handler"
	"sigs.k8s.io/controller-runtime/pkg/reconcile"
)

const (
	gpuSkuPrefix             = "Standard_N"
	nodePluginInstallTimeout = 60 * time.Second
)

type WorkspaceReconciler struct {
	client.Client
	Log      logr.Logger
	Scheme   *runtime.Scheme
	Recorder record.EventRecorder
}

func (c *WorkspaceReconciler) Reconcile(ctx context.Context, req reconcile.Request) (reconcile.Result, error) {
	workspaceObj := &kaitov1alpha1.Workspace{}
	if err := c.Client.Get(ctx, req.NamespacedName, workspaceObj); err != nil {
		if !errors.IsNotFound(err) {
			klog.ErrorS(err, "failed to get workspace", "workspace", req.Name)
		}
		return reconcile.Result{}, client.IgnoreNotFound(err)
	}

	klog.InfoS("Reconciling", "workspace", req.NamespacedName)

	// Handle deleting workspace, garbage collect all the resources.
	if !workspaceObj.DeletionTimestamp.IsZero() {
		return c.deleteWorkspace(ctx, workspaceObj)
	} else {
		// Ensure finalizer
		if !controllerutil.ContainsFinalizer(workspaceObj, utils.WorkspaceFinalizer) {
			controllerutil.AddFinalizer(workspaceObj, utils.WorkspaceFinalizer)
			updateCopy := workspaceObj.DeepCopy()
			if updateErr := c.Update(ctx, updateCopy, &client.UpdateOptions{}); updateErr != nil {
				klog.ErrorS(updateErr, "failed to ensure the finalizer to the workspace",
					"workspace", klog.KObj(updateCopy))
				return ctrl.Result{}, updateErr
			}
		}
	}

	if workspaceObj.Inference.Preset != nil {
		if !plugin.KaitoModelRegister.Has(string(workspaceObj.Inference.Preset.Name)) {
			return reconcile.Result{}, fmt.Errorf("The preset model name %s is not registered for workspace %s/%s", string(workspaceObj.Inference.Preset.Name), workspaceObj.Namespace, workspaceObj.Name)
		}
	}

	return c.addOrUpdateWorkspace(ctx, workspaceObj)
}

func (c *WorkspaceReconciler) addOrUpdateWorkspace(ctx context.Context, wObj *kaitov1alpha1.Workspace) (reconcile.Result, error) {
	// Read ResourceSpec
	err := c.applyWorkspaceResource(ctx, wObj)
	if err != nil {
		if updateErr := c.updateStatusConditionIfNotMatch(ctx, wObj, kaitov1alpha1.WorkspaceConditionTypeReady, metav1.ConditionFalse,
			"workspaceFailed", err.Error()); updateErr != nil {
			klog.ErrorS(updateErr, "failed to update workspace status", "workspace", klog.KObj(wObj))
			return reconcile.Result{}, updateErr
		}
		// if error is	due to machine instance types unavailability, stop reconcile.
		if err.Error() == machine.ErrorInstanceTypesUnavailable {
			return reconcile.Result{Requeue: false}, err
		}
		return reconcile.Result{}, err
	}

	if err := c.ensureService(ctx, wObj); err != nil {
		if updateErr := c.updateStatusConditionIfNotMatch(ctx, wObj, kaitov1alpha1.WorkspaceConditionTypeReady, metav1.ConditionFalse,
			"workspaceFailed", err.Error()); updateErr != nil {
			klog.ErrorS(updateErr, "failed to update workspace status", "workspace", klog.KObj(wObj))
			return reconcile.Result{}, updateErr
		}
		return reconcile.Result{}, err
	}

	if wObj.Tuning != nil {
		if err = c.applyTuning(ctx, wObj); err != nil {
<<<<<<< HEAD
			if updateErr := c.updateStatusConditionIfNotMatch(ctx, wObj, kaitov1alpha1.WorkspaceConditionTypeReady, metav1.ConditionFalse,
				"workspaceFailed", err.Error()); updateErr != nil {
				klog.ErrorS(updateErr, "failed to update workspace status", "workspace", klog.KObj(wObj))
				return reconcile.Result{}, updateErr
			}
=======
>>>>>>> 08dd1f40
			return reconcile.Result{}, err
		}
	}
	if wObj.Inference != nil {
		if err = c.applyInference(ctx, wObj); err != nil {
			if updateErr := c.updateStatusConditionIfNotMatch(ctx, wObj, kaitov1alpha1.WorkspaceConditionTypeReady, metav1.ConditionFalse,
				"workspaceFailed", err.Error()); updateErr != nil {
				klog.ErrorS(updateErr, "failed to update workspace status", "workspace", klog.KObj(wObj))
				return reconcile.Result{}, updateErr
			}
			return reconcile.Result{}, err
		}
	}

	if err = c.updateStatusConditionIfNotMatch(ctx, wObj, kaitov1alpha1.WorkspaceConditionTypeReady, metav1.ConditionTrue,
		"workspaceReady", "workspace is ready"); err != nil {
		klog.ErrorS(err, "failed to update workspace status", "workspace", klog.KObj(wObj))
		return reconcile.Result{}, err
	}

	return reconcile.Result{}, nil
}

func (c *WorkspaceReconciler) deleteWorkspace(ctx context.Context, wObj *kaitov1alpha1.Workspace) (reconcile.Result, error) {
	klog.InfoS("deleteWorkspace", "workspace", klog.KObj(wObj))
	// TODO delete workspace, machine(s), fine_tuning and inference (deployment, service) obj ( ok to delete machines? which will delete nodes??)
	err := c.updateStatusConditionIfNotMatch(ctx, wObj, kaitov1alpha1.WorkspaceConditionTypeDeleting, metav1.ConditionTrue, "workspaceDeleted", "workspace is being deleted")
	if err != nil {
		klog.ErrorS(err, "failed to update workspace status", "workspace", klog.KObj(wObj))
		return reconcile.Result{}, err
	}

	return c.garbageCollectWorkspace(ctx, wObj)
}

func selectWorkspaceNodes(qualified []*corev1.Node, preferred []string, previous []string, count int) []*corev1.Node {

	sort.Slice(qualified, func(i, j int) bool {
		iPreferred := utils.Contains(preferred, qualified[i].Name)
		jPreferred := utils.Contains(preferred, qualified[j].Name)

		if iPreferred && !jPreferred {
			return true
		} else if !iPreferred && jPreferred {
			return false
		} else { // either all are preferred, or none is preferred
			iPrevious := utils.Contains(previous, qualified[i].Name)
			jPrevious := utils.Contains(previous, qualified[j].Name)

			if iPrevious && !jPrevious {
				return true
			} else if !iPrevious && jPrevious {
				return false
			} else { // either all are previous, or none is previous
				_, iCreatedByKaito := qualified[i].Labels["kaito.sh/machine-type"]
				_, jCreatedByKaito := qualified[j].Labels["kaito.sh/machine-type"]

				// Choose node created by gpu-provisioner since it is more likely to be empty to use.
				if iCreatedByKaito && !jCreatedByKaito {
					return true
				} else if !iCreatedByKaito && jCreatedByKaito {
					return false
				} else {
					return qualified[i].Name < qualified[j].Name
				}
			}
		}
	})

	if len(qualified) <= count {
		return qualified

	}
	return qualified[0:count]
}

// applyWorkspaceResource applies workspace resource spec.
func (c *WorkspaceReconciler) applyWorkspaceResource(ctx context.Context, wObj *kaitov1alpha1.Workspace) error {

	// Wait for pending machines if any before we decide whether to create new machine or not.
	if err := machine.WaitForPendingMachines(ctx, wObj, c.Client); err != nil {
		return err
	}

	// Find all nodes that match the labelSelector and instanceType, they are not necessarily created by machines.
	validNodes, err := c.getAllQualifiedNodes(ctx, wObj)
	if err != nil {
		return err
	}

	selectedNodes := selectWorkspaceNodes(validNodes, wObj.Resource.PreferredNodes, wObj.Status.WorkerNodes, lo.FromPtr(wObj.Resource.Count))

	newNodesCount := lo.FromPtr(wObj.Resource.Count) - len(selectedNodes)

	if newNodesCount > 0 {
		klog.InfoS("need to create more nodes", "NodeCount", newNodesCount)
		if err := c.updateStatusConditionIfNotMatch(ctx, wObj, kaitov1alpha1.WorkspaceConditionTypeMachineStatus, metav1.ConditionUnknown,
			"CreateMachinePending", fmt.Sprintf("creating %d machines", newNodesCount)); err != nil {
			klog.ErrorS(err, "failed to update workspace status", "workspace", klog.KObj(wObj))
			return err
		}

		for i := 0; i < newNodesCount; i++ {
			newNode, err := c.createAndValidateNode(ctx, wObj)
			if err != nil {
				if updateErr := c.updateStatusConditionIfNotMatch(ctx, wObj, kaitov1alpha1.WorkspaceConditionTypeResourceStatus, metav1.ConditionFalse,
					"workspaceResourceStatusFailed", err.Error()); updateErr != nil {
					klog.ErrorS(updateErr, "failed to update workspace status", "workspace", klog.KObj(wObj))
					return updateErr
				}
				return err
			}
			selectedNodes = append(selectedNodes, newNode)
		}
	}

	// Ensure all gpu plugins are running successfully.
	if strings.Contains(wObj.Resource.InstanceType, gpuSkuPrefix) { // GPU skus
		for i := range selectedNodes {
			err = c.ensureNodePlugins(ctx, wObj, selectedNodes[i])
			if err != nil {
				if updateErr := c.updateStatusConditionIfNotMatch(ctx, wObj, kaitov1alpha1.WorkspaceConditionTypeResourceStatus, metav1.ConditionFalse,
					"workspaceResourceStatusFailed", err.Error()); updateErr != nil {
					klog.ErrorS(updateErr, "failed to update workspace status", "workspace", klog.KObj(wObj))
					return updateErr
				}
				return err
			}
		}
	}

	if err = c.updateStatusConditionIfNotMatch(ctx, wObj, kaitov1alpha1.WorkspaceConditionTypeMachineStatus, metav1.ConditionTrue,
		"installNodePluginsSuccess", "machines plugins have been installed successfully"); err != nil {
		klog.ErrorS(err, "failed to update workspace status", "workspace", klog.KObj(wObj))
		return err
	}

	// Add the valid nodes names to the WorkspaceStatus.WorkerNodes.
	err = c.updateStatusNodeListIfNotMatch(ctx, wObj, selectedNodes)
	if err != nil {
		if updateErr := c.updateStatusConditionIfNotMatch(ctx, wObj, kaitov1alpha1.WorkspaceConditionTypeResourceStatus, metav1.ConditionFalse,
			"workspaceResourceStatusFailed", err.Error()); updateErr != nil {
			klog.ErrorS(updateErr, "failed to update workspace status", "workspace", klog.KObj(wObj))
			return updateErr
		}
		return err
	}

	if err = c.updateStatusConditionIfNotMatch(ctx, wObj, kaitov1alpha1.WorkspaceConditionTypeResourceStatus, metav1.ConditionTrue,
		"workspaceResourceStatusSuccess", "workspace resource is ready"); err != nil {
		klog.ErrorS(err, "failed to update workspace status", "workspace", klog.KObj(wObj))
		return err
	}

	return nil
}

// getAllQualifiedNodes returns all nodes that match the labelSelector and instanceType.
func (c *WorkspaceReconciler) getAllQualifiedNodes(ctx context.Context, wObj *kaitov1alpha1.Workspace) ([]*corev1.Node, error) {
	var qualifiedNodes []*corev1.Node

	nodeList, err := resources.ListNodes(ctx, c.Client, wObj.Resource.LabelSelector.MatchLabels)
	if err != nil {
		return nil, err
	}

	if len(nodeList.Items) == 0 {
		klog.InfoS("no current nodes match the workspace resource spec", "workspace", klog.KObj(wObj))
		return nil, nil
	}

	for index := range nodeList.Items {
		nodeObj := nodeList.Items[index]
		// Skip nodes that are being deleted
		if nodeObj.DeletionTimestamp != nil {
			continue
		}
		foundInstanceType := c.validateNodeInstanceType(ctx, wObj, lo.ToPtr(nodeObj))
		_, statusRunning := lo.Find(nodeObj.Status.Conditions, func(condition corev1.NodeCondition) bool {
			return condition.Type == corev1.NodeReady && condition.Status == corev1.ConditionTrue
		})

		if foundInstanceType && statusRunning {
			qualifiedNodes = append(qualifiedNodes, lo.ToPtr(nodeObj))
		}
	}

	return qualifiedNodes, nil
}

// check if node has the required instanceType
func (c *WorkspaceReconciler) validateNodeInstanceType(ctx context.Context, wObj *kaitov1alpha1.Workspace, nodeObj *corev1.Node) bool {
	if instanceTypeLabel, found := nodeObj.Labels[corev1.LabelInstanceTypeStable]; found {
		if instanceTypeLabel != wObj.Resource.InstanceType {
			return false
		}
	}
	return true
}

// createAndValidateNode creates a new machine and validates status.
func (c *WorkspaceReconciler) createAndValidateNode(ctx context.Context, wObj *kaitov1alpha1.Workspace) (*corev1.Node, error) {
	var machineOSDiskSize string
	if wObj.Inference.Preset != nil && wObj.Inference.Preset.Name != "" {
		presetName := string(wObj.Inference.Preset.Name)
		machineOSDiskSize = plugin.KaitoModelRegister.MustGet(presetName).GetInferenceParameters().DiskStorageRequirement
	}
	if machineOSDiskSize == "" {
		machineOSDiskSize = "0" // The default OS size is used
	}

Retry_withdifferentname:
	newMachine := machine.GenerateMachineManifest(ctx, machineOSDiskSize, wObj)

	if err := machine.CreateMachine(ctx, newMachine, c.Client); err != nil {
		if apierrors.IsAlreadyExists(err) {
			klog.InfoS("There exists a machine with the same name, retry with a different name", "machine", klog.KObj(newMachine))
			goto Retry_withdifferentname
		} else {

			klog.ErrorS(err, "failed to create machine", "machine", newMachine.Name)
			if updateErr := c.updateStatusConditionIfNotMatch(ctx, wObj, kaitov1alpha1.WorkspaceConditionTypeMachineStatus, metav1.ConditionFalse,
				"machineFailedCreation", err.Error()); updateErr != nil {
				klog.ErrorS(updateErr, "failed to update workspace status", "workspace", klog.KObj(wObj))
				return nil, updateErr
			}
			return nil, err
		}
	}

	// check machine status until it is ready
	err := machine.CheckMachineStatus(ctx, newMachine, c.Client)
	if err != nil {
		if updateErr := c.updateStatusConditionIfNotMatch(ctx, wObj, kaitov1alpha1.WorkspaceConditionTypeMachineStatus, metav1.ConditionFalse,
			"checkMachineStatusFailed", err.Error()); updateErr != nil {
			klog.ErrorS(updateErr, "failed to update workspace status", "workspace", klog.KObj(wObj))
			return nil, updateErr
		}
		return nil, err
	}

	// get the node object from the machine status nodeName.
	return resources.GetNode(ctx, newMachine.Status.NodeName, c.Client)
}

// ensureNodePlugins ensures node plugins are installed.
func (c *WorkspaceReconciler) ensureNodePlugins(ctx context.Context, wObj *kaitov1alpha1.Workspace, nodeObj *corev1.Node) error {
	timeClock := clock.RealClock{}
	tick := timeClock.NewTicker(nodePluginInstallTimeout)
	defer tick.Stop()

	for {
		select {
		case <-ctx.Done():
			return ctx.Err()
		case <-tick.C():
			return fmt.Errorf("node plugin installation timed out. node %s is not ready", nodeObj.Name)
		default:
			//Nvidia Plugin
			if found := resources.CheckNvidiaPlugin(ctx, nodeObj); !found {
				if err := resources.UpdateNodeWithLabel(ctx, nodeObj.Name, resources.LabelKeyNvidia, resources.LabelValueNvidia, c.Client); err != nil {
					if apierrors.IsNotFound(err) {
						klog.ErrorS(err, "nvidia plugin cannot be installed, node not found", "node", nodeObj.Name)
						if updateErr := c.updateStatusConditionIfNotMatch(ctx, wObj, kaitov1alpha1.WorkspaceConditionTypeMachineStatus, metav1.ConditionFalse,
							"checkMachineStatusFailed", err.Error()); updateErr != nil {
							klog.ErrorS(updateErr, "failed to update workspace status", "workspace", klog.KObj(wObj))
							return updateErr
						}
						return err
					}
				}
				time.Sleep(1 * time.Second)
			}
			return nil
		}
	}
}

func (c *WorkspaceReconciler) ensureService(ctx context.Context, wObj *kaitov1alpha1.Workspace) error {
	serviceType := corev1.ServiceTypeClusterIP
	wAnnotation := wObj.GetAnnotations()

	if len(wAnnotation) != 0 {
		val, found := wAnnotation[kaitov1alpha1.AnnotationEnableLB]
		if found && val == "True" {
			serviceType = corev1.ServiceTypeLoadBalancer
		}
	}

	existingSVC := &corev1.Service{}
	err := resources.GetResource(ctx, wObj.Name, wObj.Namespace, c.Client, existingSVC)
	if err != nil {
		if !apierrors.IsNotFound(err) {
			return err
		}
	} else {
		return nil
	}

	if wObj.Inference.Preset != nil {
		presetName := string(wObj.Inference.Preset.Name)
		model := plugin.KaitoModelRegister.MustGet(presetName)
		serviceObj := resources.GenerateServiceManifest(ctx, wObj, serviceType, model.SupportDistributedInference())
		err = resources.CreateResource(ctx, serviceObj, c.Client)
		if err != nil {
			return err
		}
		if model.SupportDistributedInference() {
			headlessService := resources.GenerateHeadlessServiceManifest(ctx, wObj)
			err = resources.CreateResource(ctx, headlessService, c.Client)
			if err != nil {
				return err
			}
		}
	}
	return nil
}

func (c *WorkspaceReconciler) applyTuning(ctx context.Context, wObj *kaitov1alpha1.Workspace) error {
	var err error
	func() {
		if wObj.Tuning.Preset != nil {
			presetName := string(wObj.Tuning.Preset.Name)
			model := plugin.KaitoModelRegister.MustGet(presetName)

			tuningParam := model.GetTuningParameters()
			existingObj := &batchv1.Job{}
			if err = resources.GetResource(ctx, wObj.Name, wObj.Namespace, c.Client, existingObj); err == nil {
				klog.InfoS("A tuning workload already exists for workspace", "workspace", klog.KObj(wObj))
<<<<<<< HEAD
				if err = resources.CheckResourceStatus(existingObj, c.Client, tuningParam.WorkloadTimeout); err != nil {
=======
				if err = resources.CheckResourceStatus(existingObj, c.Client, tuningParam.ReadinessTimeout); err != nil {
>>>>>>> 08dd1f40
					return
				}
			} else if apierrors.IsNotFound(err) {
				var workloadObj client.Object
				// Need to create a new workload
				workloadObj, err = tuning.CreatePresetTuning(ctx, wObj, tuningParam, c.Client)
				if err != nil {
					return
				}
<<<<<<< HEAD
				if err = resources.CheckResourceStatus(workloadObj, c.Client, tuningParam.WorkloadTimeout); err != nil {
=======
				if err = resources.CheckResourceStatus(workloadObj, c.Client, tuningParam.ReadinessTimeout); err != nil {
>>>>>>> 08dd1f40
					return
				}
			}
		}
	}()

	if err != nil {
<<<<<<< HEAD
		if updateErr := c.updateStatusConditionIfNotMatch(ctx, wObj, kaitov1alpha1.WorkspaceConditionTypeTuningStarted, metav1.ConditionFalse,
			"WorkspaceTuningStatusFailed", err.Error()); updateErr != nil {
			klog.ErrorS(updateErr, "failed to update workspace status", "workspace", klog.KObj(wObj))
			return updateErr
		} else {
			return err

		}
	}

	if err := c.updateStatusConditionIfNotMatch(ctx, wObj, kaitov1alpha1.WorkspaceConditionTypeTuningStarted, metav1.ConditionTrue,
		"WorkspaceTuningStatusStarted", "Tuning has been deployed successfully"); err != nil {
		klog.ErrorS(err, "failed to update workspace status", "workspace", klog.KObj(wObj))
		return err
	}
=======
		return err
	}

>>>>>>> 08dd1f40
	return nil
}

// applyInference applies inference spec.
func (c *WorkspaceReconciler) applyInference(ctx context.Context, wObj *kaitov1alpha1.Workspace) error {
	var err error
	func() {
		if wObj.Inference.Template != nil {
			var workloadObj client.Object
			// TODO: handle update
			workloadObj, err = inference.CreateTemplateInference(ctx, wObj, c.Client)
			if err != nil {
				return
			}
			if err = resources.CheckResourceStatus(workloadObj, c.Client, time.Duration(10)*time.Minute); err != nil {
				return
			}
		} else if wObj.Inference.Preset != nil {
			presetName := string(wObj.Inference.Preset.Name)
			model := plugin.KaitoModelRegister.MustGet(presetName)

			inferenceParam := model.GetInferenceParameters()

			// TODO: we only do create if it does not exist for preset model. Need to document it.

			var existingObj client.Object
			if model.SupportDistributedInference() {
				existingObj = &appsv1.StatefulSet{}
			} else {
				existingObj = &appsv1.Deployment{}

			}

			if err = resources.GetResource(ctx, wObj.Name, wObj.Namespace, c.Client, existingObj); err == nil {
				klog.InfoS("An inference workload already exists for workspace", "workspace", klog.KObj(wObj))
<<<<<<< HEAD
				if err = resources.CheckResourceStatus(existingObj, c.Client, inferenceParam.WorkloadTimeout); err != nil {
=======
				if err = resources.CheckResourceStatus(existingObj, c.Client, inferenceParam.ReadinessTimeout); err != nil {
>>>>>>> 08dd1f40
					return
				}
			} else if apierrors.IsNotFound(err) {
				var workloadObj client.Object
				// Need to create a new workload
				workloadObj, err = inference.CreatePresetInference(ctx, wObj, inferenceParam, model.SupportDistributedInference(), c.Client)
				if err != nil {
					return
				}
<<<<<<< HEAD
				if err = resources.CheckResourceStatus(workloadObj, c.Client, inferenceParam.WorkloadTimeout); err != nil {
=======
				if err = resources.CheckResourceStatus(workloadObj, c.Client, inferenceParam.ReadinessTimeout); err != nil {
>>>>>>> 08dd1f40
					return
				}
			}
		}
	}()

	if err != nil {
		if updateErr := c.updateStatusConditionIfNotMatch(ctx, wObj, kaitov1alpha1.WorkspaceConditionTypeInferenceStatus, metav1.ConditionFalse,
			"WorkspaceInferenceStatusFailed", err.Error()); updateErr != nil {
			klog.ErrorS(updateErr, "failed to update workspace status", "workspace", klog.KObj(wObj))
			return updateErr
		} else {
			return err

		}
	}

	if err := c.updateStatusConditionIfNotMatch(ctx, wObj, kaitov1alpha1.WorkspaceConditionTypeInferenceStatus, metav1.ConditionTrue,
		"WorkspaceInferenceStatusSuccess", "Inference has been deployed successfully"); err != nil {
		klog.ErrorS(err, "failed to update workspace status", "workspace", klog.KObj(wObj))
		return err
	}
	return nil
}

// SetupWithManager sets up the controller with the Manager.
func (c *WorkspaceReconciler) SetupWithManager(mgr ctrl.Manager) error {
	c.Recorder = mgr.GetEventRecorderFor("Workspace")
	if err := mgr.GetFieldIndexer().IndexField(context.Background(), &corev1.Pod{}, "spec.nodeName", func(rawObj client.Object) []string {
		pod := rawObj.(*corev1.Pod)
		return []string{pod.Spec.NodeName}
	}); err != nil {
		return err
	}

	return ctrl.NewControllerManagedBy(mgr).
		For(&kaitov1alpha1.Workspace{}).
		Owns(&appsv1.Deployment{}).
		Owns(&appsv1.StatefulSet{}).
		Watches(&v1alpha5.Machine{}, c.watchMachines()).
		WithOptions(controller.Options{MaxConcurrentReconciles: 5}).
		Complete(c)
}

// watches for machine with labels indicating workspace name.
func (c *WorkspaceReconciler) watchMachines() handler.EventHandler {
	return handler.EnqueueRequestsFromMapFunc(
		func(ctx context.Context, o client.Object) []reconcile.Request {
			machineObj := o.(*v1alpha5.Machine)
			name, ok := machineObj.Labels[kaitov1alpha1.LabelWorkspaceName]
			if !ok {
				return nil
			}
			namespace, ok := machineObj.Labels[kaitov1alpha1.LabelWorkspaceNamespace]
			if !ok {
				return nil
			}
			return []reconcile.Request{
				{
					NamespacedName: client.ObjectKey{
						Name:      name,
						Namespace: namespace,
					},
				},
			}
		})
}<|MERGE_RESOLUTION|>--- conflicted
+++ resolved
@@ -113,14 +113,6 @@
 
 	if wObj.Tuning != nil {
 		if err = c.applyTuning(ctx, wObj); err != nil {
-<<<<<<< HEAD
-			if updateErr := c.updateStatusConditionIfNotMatch(ctx, wObj, kaitov1alpha1.WorkspaceConditionTypeReady, metav1.ConditionFalse,
-				"workspaceFailed", err.Error()); updateErr != nil {
-				klog.ErrorS(updateErr, "failed to update workspace status", "workspace", klog.KObj(wObj))
-				return reconcile.Result{}, updateErr
-			}
-=======
->>>>>>> 08dd1f40
 			return reconcile.Result{}, err
 		}
 	}
@@ -450,11 +442,7 @@
 			existingObj := &batchv1.Job{}
 			if err = resources.GetResource(ctx, wObj.Name, wObj.Namespace, c.Client, existingObj); err == nil {
 				klog.InfoS("A tuning workload already exists for workspace", "workspace", klog.KObj(wObj))
-<<<<<<< HEAD
-				if err = resources.CheckResourceStatus(existingObj, c.Client, tuningParam.WorkloadTimeout); err != nil {
-=======
 				if err = resources.CheckResourceStatus(existingObj, c.Client, tuningParam.ReadinessTimeout); err != nil {
->>>>>>> 08dd1f40
 					return
 				}
 			} else if apierrors.IsNotFound(err) {
@@ -464,11 +452,7 @@
 				if err != nil {
 					return
 				}
-<<<<<<< HEAD
-				if err = resources.CheckResourceStatus(workloadObj, c.Client, tuningParam.WorkloadTimeout); err != nil {
-=======
 				if err = resources.CheckResourceStatus(workloadObj, c.Client, tuningParam.ReadinessTimeout); err != nil {
->>>>>>> 08dd1f40
 					return
 				}
 			}
@@ -476,27 +460,9 @@
 	}()
 
 	if err != nil {
-<<<<<<< HEAD
-		if updateErr := c.updateStatusConditionIfNotMatch(ctx, wObj, kaitov1alpha1.WorkspaceConditionTypeTuningStarted, metav1.ConditionFalse,
-			"WorkspaceTuningStatusFailed", err.Error()); updateErr != nil {
-			klog.ErrorS(updateErr, "failed to update workspace status", "workspace", klog.KObj(wObj))
-			return updateErr
-		} else {
-			return err
-
-		}
-	}
-
-	if err := c.updateStatusConditionIfNotMatch(ctx, wObj, kaitov1alpha1.WorkspaceConditionTypeTuningStarted, metav1.ConditionTrue,
-		"WorkspaceTuningStatusStarted", "Tuning has been deployed successfully"); err != nil {
-		klog.ErrorS(err, "failed to update workspace status", "workspace", klog.KObj(wObj))
-		return err
-	}
-=======
-		return err
-	}
-
->>>>>>> 08dd1f40
+		return err
+	}
+
 	return nil
 }
 
@@ -532,11 +498,7 @@
 
 			if err = resources.GetResource(ctx, wObj.Name, wObj.Namespace, c.Client, existingObj); err == nil {
 				klog.InfoS("An inference workload already exists for workspace", "workspace", klog.KObj(wObj))
-<<<<<<< HEAD
-				if err = resources.CheckResourceStatus(existingObj, c.Client, inferenceParam.WorkloadTimeout); err != nil {
-=======
 				if err = resources.CheckResourceStatus(existingObj, c.Client, inferenceParam.ReadinessTimeout); err != nil {
->>>>>>> 08dd1f40
 					return
 				}
 			} else if apierrors.IsNotFound(err) {
@@ -546,11 +508,7 @@
 				if err != nil {
 					return
 				}
-<<<<<<< HEAD
-				if err = resources.CheckResourceStatus(workloadObj, c.Client, inferenceParam.WorkloadTimeout); err != nil {
-=======
 				if err = resources.CheckResourceStatus(workloadObj, c.Client, inferenceParam.ReadinessTimeout); err != nil {
->>>>>>> 08dd1f40
 					return
 				}
 			}
