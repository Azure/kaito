--- conflicted
+++ resolved
@@ -5,10 +5,6 @@
 
 import (
 	"fmt"
-	batchv1 "k8s.io/api/batch/v1"
-	"k8s.io/client-go/kubernetes"
-	"k8s.io/client-go/rest"
-	"k8s.io/client-go/tools/clientcmd"
 	"log"
 	"math/rand"
 	"os"
@@ -16,6 +12,11 @@
 	"strconv"
 	"strings"
 	"time"
+
+	batchv1 "k8s.io/api/batch/v1"
+	"k8s.io/client-go/kubernetes"
+	"k8s.io/client-go/rest"
+	"k8s.io/client-go/tools/clientcmd"
 
 	"github.com/aws/karpenter-core/pkg/apis/v1alpha5"
 	kaitov1alpha1 "github.com/azure/kaito/api/v1alpha1"
@@ -163,11 +164,7 @@
 		workspaceObj = utils.GenerateInferenceWorkspaceManifest(uniqueID, namespaceName, "",
 			numOfNode, "Standard_D4s_v3", &metav1.LabelSelector{
 				MatchLabels: map[string]string{"kaito-workspace": "private-preset-e2e-test-custom"},
-<<<<<<< HEAD
-			}, nil, "", utils.CustomTemplateAccessMode, nil, utils.GeneratePodTemplate(uniqueID, namespaceName, imageName, nil))
-=======
 			}, nil, "", utils.InferenceModeCustomTemplate, nil, utils.GeneratePodTemplate(uniqueID, namespaceName, imageName, nil), nil)
->>>>>>> 2e06affe
 
 		createAndValidateWorkspace(workspaceObj)
 	})
@@ -568,29 +565,7 @@
 
 var _ = Describe("Workspace Preset", func() {
 	BeforeEach(func() {
-<<<<<<< HEAD
-		var err error
-		runLlama13B, err = strconv.ParseBool(os.Getenv("RUN_LLAMA_13B"))
-		if err != nil {
-			// Handle error or set a default value
-			fmt.Print("Error: RUN_LLAMA_13B ENV Variable not set")
-			runLlama13B = false
-		}
-
-		aiModelsRegistry = utils.GetEnv("AI_MODELS_REGISTRY")
-		aiModelsRegistrySecret = utils.GetEnv("AI_MODELS_REGISTRY_SECRET")
-		supportedModelsYamlPath = utils.GetEnv("SUPPORTED_MODELS_YAML_PATH")
-		azureClusterName = utils.GetEnv("AZURE_CLUSTER_NAME")
-
-		// Load stable model versions
-		configs, err := utils.GetModelConfigInfo(supportedModelsYamlPath)
-		if err != nil {
-			fmt.Printf("Failed to load model configs: %v\n", err)
-			os.Exit(1)
-		}
-=======
 		loadTestEnvVars()
->>>>>>> 2e06affe
 
 		loadModelVersions()
 	})
